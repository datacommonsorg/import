--- conflicted
+++ resolved
@@ -389,11 +389,7 @@
 
 Found a SVObs whose `value` was not a number. If you are importing a dataset
 where this is expected (for example, `statType` is `measurementResult` and
-<<<<<<< HEAD
-therefore the SVObs values are references), set `--allow-non-numeric-svobs=true`
-=======
 therefore the SVObs values are references), set `--allow-non-numeric-obs-values=true`
->>>>>>> 291477df
 in the command line invocation.
 
 ## Existence Checks
