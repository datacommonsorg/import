CREATE PROTO BUNDLE (
  `org.datacommons.Observations`
)

CREATE TABLE Node (
  subject_id STRING(1024) NOT NULL,
  value STRING(MAX),
  bytes BYTES(MAX),
  name STRING(MAX),
  types ARRAY<STRING(1024)>,
  name_tokenlist TOKENLIST AS (TOKENIZE_FULLTEXT(name)) HIDDEN,
) PRIMARY KEY(subject_id)

CREATE TABLE Edge (
  subject_id STRING(1024) NOT NULL,
  predicate STRING(1024) NOT NULL,
  object_id STRING(1024) NOT NULL,
  provenance STRING(1024) NOT NULL,
) PRIMARY KEY(subject_id, predicate, object_id, provenance),
INTERLEAVE IN Node

CREATE TABLE Observation (
  observation_about STRING(1024) NOT NULL,
  variable_measured STRING(1024) NOT NULL,
  facet_id STRING(1024) NOT NULL,
  observation_period STRING(1024),
  measurement_method STRING(1024),
  unit STRING(1024),
  scaling_factor STRING(1024),
  observations org.datacommons.Observations,
  import_name STRING(1024),
  provenance_url STRING(1024),
  is_dc_aggregate BOOL,
) PRIMARY KEY(observation_about, variable_measured, facet_id)

CREATE TABLE ImportStatus (
  ImportName STRING(MAX) NOT NULL,
  LatestVersion STRING(MAX),
  State STRING(50) NOT NULL,
  JobId STRING(MAX),
  WorkflowId STRING(MAX),
  ExecutionTime INT64,
<<<<<<< HEAD
  DataImportTimestamp TIMESTAMP OPTIONS (
    allow_commit_timestamp = true
  ),
  StatusUpdateTimestamp TIMESTAMP OPTIONS (
    allow_commit_timestamp = true
  ),
  NextRefreshDate DATE,
  DataVolume INT64 DEFAULT (0),
  NextRefreshTimestamp TIMESTAMP,
) PRIMARY KEY(ImportName);
=======
  DataVolume INT64,
  DataImportTimestamp TIMESTAMP OPTIONS ( allow_commit_timestamp = TRUE ),
  StatusUpdateTimestamp TIMESTAMP OPTIONS ( allow_commit_timestamp = TRUE ),
  NextRefreshTimestamp TIMESTAMP,
) PRIMARY KEY(ImportName)
>>>>>>> 0b1a1093

CREATE TABLE IngestionHistory ( 
  CompletionTimestamp TIMESTAMP NOT NULL OPTIONS ( allow_commit_timestamp = TRUE ),
  WorkflowExecutionID STRING(1024) NOT NULL,
  DataflowJobID STRING(1024),
  IngestedImports ARRAY<STRING(MAX)>,
  NodeCount INT64,
  EdgeCount INT64,
  ObservationCount INT64,
) PRIMARY KEY(CompletionTimestamp DESC)

CREATE TABLE IngestionLock ( 
  LockID STRING(1024) NOT NULL,
  LockOwner STRING(1024),
  AcquiredTimestamp TIMESTAMP OPTIONS ( allow_commit_timestamp = TRUE ),
) PRIMARY KEY(LockID)<|MERGE_RESOLUTION|>--- conflicted
+++ resolved
@@ -40,24 +40,11 @@
   JobId STRING(MAX),
   WorkflowId STRING(MAX),
   ExecutionTime INT64,
-<<<<<<< HEAD
-  DataImportTimestamp TIMESTAMP OPTIONS (
-    allow_commit_timestamp = true
-  ),
-  StatusUpdateTimestamp TIMESTAMP OPTIONS (
-    allow_commit_timestamp = true
-  ),
-  NextRefreshDate DATE,
-  DataVolume INT64 DEFAULT (0),
-  NextRefreshTimestamp TIMESTAMP,
-) PRIMARY KEY(ImportName);
-=======
   DataVolume INT64,
   DataImportTimestamp TIMESTAMP OPTIONS ( allow_commit_timestamp = TRUE ),
   StatusUpdateTimestamp TIMESTAMP OPTIONS ( allow_commit_timestamp = TRUE ),
   NextRefreshTimestamp TIMESTAMP,
 ) PRIMARY KEY(ImportName)
->>>>>>> 0b1a1093
 
 CREATE TABLE IngestionHistory ( 
   CompletionTimestamp TIMESTAMP NOT NULL OPTIONS ( allow_commit_timestamp = TRUE ),
