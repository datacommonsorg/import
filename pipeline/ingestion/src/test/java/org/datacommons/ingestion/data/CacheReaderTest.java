--- conflicted
+++ resolved
@@ -7,135 +7,122 @@
 import org.junit.Test;
 
 public class CacheReaderTest {
-  @Test
-  public void testParseArcRow_outArcwithNode() {
-    CacheReader reader = newCacheReader();
-    String row =
-        "d/m/Percent_WorkRelatedPhysicalActivity_ModerateActivityOrHeavyActivity_In_Count_Person^measuredProperty^Property^0,H4sIAAAAAAAAAOPS5WJNzi/NK5GCUEqyKcn6SYnFqfoepbmJeUGpiSmJSTmpwSWJJWGJRcWCDGDwwR4AejAnwDgAAAA=";
+    @Test
+    public void testParseArcRow_outArcwithNode() {
+        CacheReader reader = newCacheReader();
+        String row = "d/m/Percent_WorkRelatedPhysicalActivity_ModerateActivityOrHeavyActivity_In_Count_Person^measuredProperty^Property^0,H4sIAAAAAAAAAOPS5WJNzi/NK5GCUEqyKcn6SYnFqfoepbmJeUGpiSmJSTmpwSWJJWGJRcWCDGDwwR4AejAnwDgAAAA=";
 
-    NodesEdges expected =
-        new NodesEdges()
-            .addNode(
-                Node.builder().subjectId("count").name("count").types(List.of("Property")).build())
-            .addEdge(
-                Edge.builder()
-                    .subjectId(
-                        "Percent_WorkRelatedPhysicalActivity_ModerateActivityOrHeavyActivity_In_Count_Person")
-                    .predicate("measuredProperty")
-                    .objectId("count")
-                    .objectValue("")
-                    .provenance("dc/base/HumanReadableStatVars")
-                    .build());
+        NodesEdges expected = new NodesEdges()
+                .addNode(
+                        Node.builder().subjectId("count").name("count").types(List.of("Property")).build())
+                .addEdge(
+                        Edge.builder()
+                                .subjectId(
+                                        "Percent_WorkRelatedPhysicalActivity_ModerateActivityOrHeavyActivity_In_Count_Person")
+                                .predicate("measuredProperty")
+                                .objectId("count")
+                                .objectValue("")
+                                .provenance("dc/base/HumanReadableStatVars")
+                                .build());
 
-    NodesEdges actual = reader.parseArcRow(row);
+        NodesEdges actual = reader.parseArcRow(row);
 
-    assertEquals(expected, actual);
-  }
+        assertEquals(expected, actual);
+    }
 
-  @Test
-  public void testParseArcRow_outArcwithoutNode() {
-    CacheReader reader = newCacheReader();
-    String row =
-        "d/m/Percent_WorkRelatedPhysicalActivity_ModerateActivityOrHeavyActivity_In_Count_Person^name^^0,H4sIAAAAAAAAAONqYFSSTUnWT0osTtX3KM1NzAtKTUxJTMpJDS5JLAlLLCrWig9ILUpOzStJTE9VCM8vylYISs1JLElNUQjIqCzOTE7MUXBMLsksyyyp1FHwzU9JLQJKwoUU/IsUPFITyyoRIo65+XnpCgH5BaVAYzLz8wQZwOCDPQA1JajOjAAAAA==";
+    @Test
+    public void testParseArcRow_outArcwithoutNode() {
+        CacheReader reader = newCacheReader();
+        String row = "d/m/Percent_WorkRelatedPhysicalActivity_ModerateActivityOrHeavyActivity_In_Count_Person^name^^0,H4sIAAAAAAAAAONqYFSSTUnWT0osTtX3KM1NzAtKTUxJTMpJDS5JLAlLLCrWig9ILUpOzStJTE9VCM8vylYISs1JLElNUQjIqCzOTE7MUXBMLsksyyyp1FHwzU9JLQJKwoUU/IsUPFITyyoRIo65+XnpCgH5BaVAYzLz8wQZwOCDPQA1JajOjAAAAA==";
 
-    NodesEdges expected =
-        new NodesEdges()
-            .addEdge(
-                Edge.builder()
-                    .subjectId(
-                        "Percent_WorkRelatedPhysicalActivity_ModerateActivityOrHeavyActivity_In_Count_Person")
-                    .predicate("name")
-                    .objectId(
-                        "Percent_WorkRelatedPhysicalActivity_ModerateActivityOrHeavyActivity_In_Count_Person")
-                    .objectValue(
-                        "Percentage Work Related Physical Activity, Moderate Activity Or Heavy Activity Among Population")
-                    .provenance("dc/base/HumanReadableStatVars")
-                    .build());
+        NodesEdges expected = new NodesEdges()
+                .addEdge(
+                        Edge.builder()
+                                .subjectId(
+                                        "Percent_WorkRelatedPhysicalActivity_ModerateActivityOrHeavyActivity_In_Count_Person")
+                                .predicate("name")
+                                .objectId(
+                                        "Percent_WorkRelatedPhysicalActivity_ModerateActivityOrHeavyActivity_In_Count_Person")
+                                .objectValue(
+                                        "Percentage Work Related Physical Activity, Moderate Activity Or Heavy Activity Among Population")
+                                .provenance("dc/base/HumanReadableStatVars")
+                                .build());
 
-    NodesEdges actual = reader.parseArcRow(row);
+        NodesEdges actual = reader.parseArcRow(row);
 
-    assertEquals(expected, actual);
-  }
+        assertEquals(expected, actual);
+    }
 
-  @Test
-  public void testParseArcRow_inArc() {
-    CacheReader reader = newCacheReader();
-    String row =
-        "d/l/dc/d/UnitedNationsUn_SdgIndicatorsDatabase^isPartOf^Provenance^0,H4sIAAAAAAAAAOPS4GIL9YsPdnGX4ktJ1k9KLE7Vh/CV0PiCDGDwwR4AhMbiaDMAAAA=";
+    @Test
+    public void testParseArcRow_inArc() {
+        CacheReader reader = newCacheReader();
+        String row = "d/l/dc/d/UnitedNationsUn_SdgIndicatorsDatabase^isPartOf^Provenance^0,H4sIAAAAAAAAAOPS4GIL9YsPdnGX4ktJ1k9KLE7Vh/CV0PiCDGDwwR4AhMbiaDMAAAA=";
 
-    NodesEdges expected =
-        new NodesEdges()
-            .addNode(
-                Node.builder()
-                    .subjectId("dc/base/UN_SDG")
-                    .name("UN_SDG")
-                    .types(List.of("Provenance"))
-                    .build())
-            .addEdge(
-                Edge.builder()
-                    .subjectId("dc/base/UN_SDG")
-                    .predicate("isPartOf")
-                    .objectId("dc/d/UnitedNationsUn_SdgIndicatorsDatabase")
-                    .objectValue("")
-                    .provenance("dc/base/UN_SDG")
-                    .build());
+        NodesEdges expected = new NodesEdges()
+                .addNode(
+                        Node.builder()
+                                .subjectId("dc/base/UN_SDG")
+                                .name("UN_SDG")
+                                .types(List.of("Provenance"))
+                                .build())
+                .addEdge(
+                        Edge.builder()
+                                .subjectId("dc/base/UN_SDG")
+                                .predicate("isPartOf")
+                                .objectId("dc/d/UnitedNationsUn_SdgIndicatorsDatabase")
+                                .objectValue("")
+                                .provenance("dc/base/UN_SDG")
+                                .build());
 
-    NodesEdges actual = reader.parseArcRow(row);
+        NodesEdges actual = reader.parseArcRow(row);
 
-    assertEquals(expected, actual);
-  }
+        assertEquals(expected, actual);
+    }
 
-  @Test
-  public void testParseTimeSeriesRow() {
-    CacheReader reader = newCacheReader();
-    String row =
-        "d/3/geoId/sch2915390^Mean_PrecipitableWater_Atmosphere,H4sIAAAAAAAAAOPqZpHi8igtykmtVAjS9TT6w8wlysVlZGBkqmtgpGtkIMgQvilZeYOoA4qwkeBcve7Os9OVUIWNBQOzZ5XPaVJBEjbWNTAU3OHQ9Oj4DD1U1aaCIvbH7mx9ookibGguqN6xi98hSwZV2EJQ0Mxmb5CYFqohJoJMszik59WpogobCq49MOHqWjk5VJcYCRac67h074AqqrCxoOOVWoag1QqohlgIpnUkx96ZZoQqbC7IeI+Js2s+mkvMBKub9X2WrdJENdtE0N9BOPHwZkVU71gKGoOBioMUh5+/o2O8u1uwEnOAoYuWBIwbH56aWJKRWuSWX5SanFhcYsSRl5+YqJeeX+bE5ZuZk5OZm1qSWuTBGOSZUVJSUGylr19eXq6Xl5yaqQdTqF9QlJ9SmlxSrF8OMUs3GagtsSRVNzc/JTWnWD89Jz8pMUc3DWoFAAwgwZ8OAgAA";
+    @Test
+    public void testParseTimeSeriesRow() {
+        CacheReader reader = newCacheReader();
+        String row = "d/3/geoId/sch2915390^Mean_PrecipitableWater_Atmosphere,H4sIAAAAAAAAAOPqZpHi8igtykmtVAjS9TT6w8wlysVlZGBkqmtgpGtkIMgQvilZeYOoA4qwkeBcve7Os9OVUIWNBQOzZ5XPaVJBEjbWNTAU3OHQ9Oj4DD1U1aaCIvbH7mx9ookibGguqN6xi98hSwZV2EJQ0Mxmb5CYFqohJoJMszik59WpogobCq49MOHqWjk5VJcYCRac67h074AqqrCxoOOVWoag1QqohlgIpnUkx96ZZoQqbC7IeI+Js2s+mkvMBKub9X2WrdJENdtE0N9BOPHwZkVU71gKGoOBioMUh5+/o2O8u1uwEnOAoYuWBIwbH56aWJKRWuSWX5SanFhcYsSRl5+YqJeeX+bE5ZuZk5OZm1qSWuTBGOSZUVJSUGylr19eXq6Xl5yaqQdTqF9QlJ9SmlxSrF8OMUs3GagtsSRVNzc/JTWnWD89Jz8pMUc3DWoFAAwgwZ8OAgAA";
 
-    Observations series =
-        Observations.newBuilder()
-            .putValues("2025-02-20", "5.42201")
-            .putValues("2025-02-22", "9.29649")
-            .putValues("2025-02-23", "10.2551")
-            .putValues("2025-03-01", "15.2984")
-            .putValues("2025-02-25", "12.9467")
-            .putValues("2025-02-17", "7.10376")
-            .putValues("2025-02-18", "13.0436")
-            .putValues("2025-02-24", "10.7473")
-            .putValues("2025-02-21", "7.52996")
-            .putValues("2025-03-02", "10.8767")
-            .putValues("2025-03-03", "8.33461")
-            .putValues("2025-02-28", "18.5893")
-            .putValues("2025-02-27", "13.3116")
-            .putValues("2025-02-26", "12.8333")
-            .putValues("2025-03-04", "8.8511")
-            .putValues("2025-02-19", "10.1")
-            .build();
+        Observations series = Observations.newBuilder()
+                .putValues("2025-02-20", "5.42201")
+                .putValues("2025-02-22", "9.29649")
+                .putValues("2025-02-23", "10.2551")
+                .putValues("2025-03-01", "15.2984")
+                .putValues("2025-02-25", "12.9467")
+                .putValues("2025-02-17", "7.10376")
+                .putValues("2025-02-18", "13.0436")
+                .putValues("2025-02-24", "10.7473")
+                .putValues("2025-02-21", "7.52996")
+                .putValues("2025-03-02", "10.8767")
+                .putValues("2025-03-03", "8.33461")
+                .putValues("2025-02-28", "18.5893")
+                .putValues("2025-02-27", "13.3116")
+                .putValues("2025-02-26", "12.8333")
+                .putValues("2025-03-04", "8.8511")
+                .putValues("2025-02-19", "10.1")
+                .build();
 
-    List<Observation> expected =
-        List.of(
-            Observation.builder()
-                .variableMeasured("Mean_PrecipitableWater_Atmosphere")
-                .observationAbout("geoId/sch2915390")
-                .observations(series)
-                .observationPeriod("P1D")
-                .measurementMethod("NOAA_GFS")
-                .scalingFactor("")
-                .unit("Millimeter")
-                .provenanceUrl(
-                    "https://www.ncei.noaa.gov/products/weather-climate-models/global-forecast")
-                .importName("NOAA_GFS_WeatherForecast")
-                .build());
+        List<Observation> expected = List.of(
+                Observation.builder()
+                        .variableMeasured("Mean_PrecipitableWater_Atmosphere")
+                        .observationAbout("geoId/sch2915390")
+                        .observations(series)
+                        .observationPeriod("P1D")
+                        .measurementMethod("NOAA_GFS")
+                        .scalingFactor("")
+                        .unit("Millimeter")
+                        .provenanceUrl(
+                                "https://www.ncei.noaa.gov/products/weather-climate-models/global-forecast")
+                        .importName("NOAA_GFS_WeatherForecast")
+                        .build());
 
-    List<Observation> actual = reader.parseTimeSeriesRow(row);
+        List<Observation> actual = reader.parseTimeSeriesRow(row);
 
-    assertEquals(expected, actual);
-  }
+        assertEquals(expected, actual);
+    }
 
-  private static CacheReader newCacheReader() {
-<<<<<<< HEAD
-      return new CacheReader("datcom-store");
-=======
-    return new CacheReader("datcom-store");
->>>>>>> 7dfc2dc6
-  }
+    private static CacheReader newCacheReader() {
+        return new CacheReader("datcom-store");
+    }
 }