package org.datacommons.pipeline.differ;

import static org.junit.Assert.fail;

import java.io.File;
import java.io.IOException;
import java.nio.charset.StandardCharsets;
import java.nio.file.Paths;
import org.apache.beam.sdk.options.PipelineOptions;
import org.apache.beam.sdk.options.PipelineOptionsFactory;
import org.apache.beam.sdk.testing.PAssert;
import org.apache.beam.sdk.testing.TestPipeline;
import org.apache.beam.sdk.values.KV;
import org.apache.beam.sdk.values.PCollection;
<<<<<<< HEAD
import org.datacommons.pipeline.util.PipelineUtils;
=======
import org.apache.beam.sdk.values.PCollectionTuple;
import org.apache.commons.io.FileUtils;
import org.datacommons.pipeline.util.GraphUtils;
>>>>>>> 479bafd8
import org.datacommons.proto.Mcf.McfGraph;
import org.junit.Rule;
import org.junit.Test;

public class DifferTest {

  PipelineOptions options = PipelineOptionsFactory.create();
  @Rule public TestPipeline p = TestPipeline.fromOptions(options);

  @Test
  public void testDiffer() {
    options.setStableUniqueNames(PipelineOptions.CheckEnabled.OFF);

    // Create an input PCollection.
    String currentFile = getClass().getClassLoader().getResource("current").getPath();
    String previousFile = getClass().getClassLoader().getResource("previous").getPath();

    // Process the input.
<<<<<<< HEAD
    PCollection<McfGraph> currentGraph = PipelineUtils.readMcfFile(currentFile, p);
    PCollection<KV<String, String>> currentNodes = DifferUtils.processGraph(currentGraph);
    PCollection<McfGraph> previousGraph = PipelineUtils.readMcfFile(previousFile, p);
    PCollection<KV<String, String>> previousNodes = DifferUtils.processGraph(previousGraph);
    PCollection<String> result = DifferUtils.performDiff(currentNodes, previousNodes);
=======
    PCollection<McfGraph> currentGraph =
        GraphUtils.readMcfFile(Paths.get(currentFile, "*.mcf").toString(), p);
    PCollection<McfGraph> previousGraph =
        GraphUtils.readMcfFile(Paths.get(previousFile, "*.mcf").toString(), p);
    PCollectionTuple currentNodesTuple = DifferUtils.processGraph(currentGraph);
    PCollectionTuple previousNodesTuple = DifferUtils.processGraph(previousGraph);

    PCollection<KV<String, String>> currentNodes =
        currentNodesTuple.get(DifferUtils.OBSERVATION_NODES_TAG);
    PCollection<KV<String, String>> previousNodes =
        previousNodesTuple.get(DifferUtils.OBSERVATION_NODES_TAG);
    PCollection<String> obsDiff = DifferUtils.performDiff(currentNodes, previousNodes);

    currentNodes = currentNodesTuple.get(DifferUtils.SCHEMA_NODES_TAG);
    previousNodes = previousNodesTuple.get(DifferUtils.SCHEMA_NODES_TAG);
    PCollection<String> schemaDiff = DifferUtils.performDiff(currentNodes, previousNodes);
>>>>>>> 479bafd8

    // Assert on the results.
    String expectedObsDiffFile = getClass().getClassLoader().getResource("obs-diff.csv").getPath();
    String expectedSchemaDiffFile =
        getClass().getClassLoader().getResource("schema-diff.csv").getPath();

    try {
      PAssert.that(obsDiff)
          .containsInAnyOrder(
              FileUtils.readLines(new File(expectedObsDiffFile), StandardCharsets.UTF_8));
      PAssert.that(schemaDiff)
          .containsInAnyOrder(
              FileUtils.readLines(new File(expectedSchemaDiffFile), StandardCharsets.UTF_8));

    } catch (IOException e) {
      fail("Unable to read expected output files.");
    }
    // Run the pipeline.
    p.run();
  }
}<|MERGE_RESOLUTION|>--- conflicted
+++ resolved
@@ -12,13 +12,9 @@
 import org.apache.beam.sdk.testing.TestPipeline;
 import org.apache.beam.sdk.values.KV;
 import org.apache.beam.sdk.values.PCollection;
-<<<<<<< HEAD
-import org.datacommons.pipeline.util.PipelineUtils;
-=======
 import org.apache.beam.sdk.values.PCollectionTuple;
 import org.apache.commons.io.FileUtils;
-import org.datacommons.pipeline.util.GraphUtils;
->>>>>>> 479bafd8
+import org.datacommons.pipeline.util.PipelineUtils;
 import org.datacommons.proto.Mcf.McfGraph;
 import org.junit.Rule;
 import org.junit.Test;
@@ -37,17 +33,10 @@
     String previousFile = getClass().getClassLoader().getResource("previous").getPath();
 
     // Process the input.
-<<<<<<< HEAD
-    PCollection<McfGraph> currentGraph = PipelineUtils.readMcfFile(currentFile, p);
-    PCollection<KV<String, String>> currentNodes = DifferUtils.processGraph(currentGraph);
-    PCollection<McfGraph> previousGraph = PipelineUtils.readMcfFile(previousFile, p);
-    PCollection<KV<String, String>> previousNodes = DifferUtils.processGraph(previousGraph);
-    PCollection<String> result = DifferUtils.performDiff(currentNodes, previousNodes);
-=======
     PCollection<McfGraph> currentGraph =
-        GraphUtils.readMcfFile(Paths.get(currentFile, "*.mcf").toString(), p);
+        PipelineUtils.readMcfFile(Paths.get(currentFile, "*.mcf").toString(), p);
     PCollection<McfGraph> previousGraph =
-        GraphUtils.readMcfFile(Paths.get(previousFile, "*.mcf").toString(), p);
+        PipelineUtils.readMcfFile(Paths.get(previousFile, "*.mcf").toString(), p);
     PCollectionTuple currentNodesTuple = DifferUtils.processGraph(currentGraph);
     PCollectionTuple previousNodesTuple = DifferUtils.processGraph(previousGraph);
 
@@ -60,7 +49,6 @@
     currentNodes = currentNodesTuple.get(DifferUtils.SCHEMA_NODES_TAG);
     previousNodes = previousNodesTuple.get(DifferUtils.SCHEMA_NODES_TAG);
     PCollection<String> schemaDiff = DifferUtils.performDiff(currentNodes, previousNodes);
->>>>>>> 479bafd8
 
     // Assert on the results.
     String expectedObsDiffFile = getClass().getClassLoader().getResource("obs-diff.csv").getPath();
