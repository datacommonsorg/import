// Copyright 2021 Google LLC
//
// Licensed under the Apache License, Version 2.0 (the "License");
// you may not use this file except in compliance with the License.
// You may obtain a copy of the License at
//
//     https://www.apache.org/licenses/LICENSE-2.0
//
// Unless required by applicable law or agreed to in writing, software
// distributed under the License is distributed on an "AS IS" BASIS,
// WITHOUT WARRANTIES OR CONDITIONS OF ANY KIND, either express or implied.
// See the License for the specific language governing permissions and
// limitations under the License.

package org.datacommons.util;

import static org.junit.Assert.assertEquals;
import static org.junit.Assert.assertTrue;

import java.io.IOException;
import java.net.URISyntaxException;
import java.nio.file.Paths;
import java.util.ArrayList;
import java.util.List;
import java.util.logging.Logger;
import org.datacommons.proto.Debug;
import org.datacommons.proto.Mcf.McfGraph;
import org.junit.Before;
import org.junit.Test;

// TODO: Add test once sanity-check is implemented.
public class TmcfCsvParserTest {
  private static final Logger LOGGER = Logger.getLogger(Logger.GLOBAL_LOGGER_NAME);
  private Debug.Log.Builder log = Debug.Log.newBuilder();

  @Before
  public void setUp() {
    TmcfCsvParser.TEST_mode = true;
  }

  @Test
  public void statVarObs() throws IOException, URISyntaxException {
    String want = TestUtil.mcfFromFile(resourceFile("TmcfCsvParser_SVO.mcf"));
    String got = run("TmcfCsvParser_SVO.tmcf", "TmcfCsvParser_SVO.csv");
    assertEquals(want, got);
    // The third line has empty values.
    Debug.Log debugLog = log.build();
    assertTrue(TestUtil.checkLog(debugLog, "Sanity_MissingOrEmpty_value", "E:FBI_Crime->E1"));
    assertTrue(
        TestUtil.checkLog(
<<<<<<< HEAD
            log.build(),
            "StrSplit_EmptyToken_value",
            "property: 'value', node: 'E:FBI_Crime->E1'"));
=======
            debugLog, "StrSplit_EmptyToken_value", "property value, entity E:FBI_Crime->E1"));
>>>>>>> 67c9a3d7
    assertTrue(
        TestUtil.checkLog(
            debugLog,
            "StrSplit_MultiToken_observationAbout",
<<<<<<< HEAD
            "property: 'observationAbout', node: 'E:FBI_Crime->E1'"));
=======
            "property observationAbout, entity E:FBI_Crime->E1"));
    assertTrue(TestUtil.checkCounter(debugLog, "NumPVSuccesses", 24));
    assertTrue(TestUtil.checkCounter(debugLog, "NumNodeSuccesses", 4));
>>>>>>> 67c9a3d7
  }

  @Test
  public void popObs() throws IOException, URISyntaxException {
    String want = TestUtil.mcfFromFile(resourceFile("TmcfCsvParser_PopObs.mcf"));
    String got = run("TmcfCsvParser_PopObs.tmcf", "TmcfCsvParser_PopObs.csv");
    assertEquals(want, got);
  }

  @Test
  public void multiValue() throws IOException, URISyntaxException {
    String want = TestUtil.mcfFromFile(resourceFile("TmcfCsvParser_MultiValue.mcf"));
    String got = run("TmcfCsvParser_MultiValue.tmcf", "TmcfCsvParser_MultiValue.csv");
    assertEquals(want, got);
  }

  @Test
  public void tmcfFailure() throws IOException, URISyntaxException {
    LogWrapper logCtx = new LogWrapper(log, Paths.get("."));
    TmcfCsvParser parser =
        TmcfCsvParser.init(
            resourceFile("TmcfCsvParser_SVO_Failure.tmcf"),
            resourceFile("TmcfCsvParser_SVO.csv"),
            ',',
            logCtx);
    assertEquals(null, parser);
    assertTrue(
        TestUtil.checkLog(
            log.build(), "Sanity_TmcfMissingColumn", "Count_CriminalActivities_Missing"));
  }

  private String run(String mcfFile, String csvFile) throws IOException, URISyntaxException {
    LogWrapper logCtx = new LogWrapper(log, Paths.get("."));
    logCtx.setLocationFile(csvFile);
    TmcfCsvParser parser =
        TmcfCsvParser.init(resourceFile(mcfFile), resourceFile(csvFile), ',', logCtx);
    List<McfGraph> result = new ArrayList<>();
    McfGraph graph;
    while ((graph = parser.parseNextRow()) != null) {
      result.add(graph);
    }
    graph = McfUtil.mergeGraphs(result);
    return McfUtil.serializeMcfGraph(graph, true);
  }

  private String resourceFile(String resource) {
    return this.getClass().getResource(resource).getPath();
  }
}<|MERGE_RESOLUTION|>--- conflicted
+++ resolved
@@ -48,24 +48,16 @@
     assertTrue(TestUtil.checkLog(debugLog, "Sanity_MissingOrEmpty_value", "E:FBI_Crime->E1"));
     assertTrue(
         TestUtil.checkLog(
-<<<<<<< HEAD
             log.build(),
             "StrSplit_EmptyToken_value",
             "property: 'value', node: 'E:FBI_Crime->E1'"));
-=======
-            debugLog, "StrSplit_EmptyToken_value", "property value, entity E:FBI_Crime->E1"));
->>>>>>> 67c9a3d7
     assertTrue(
         TestUtil.checkLog(
             debugLog,
             "StrSplit_MultiToken_observationAbout",
-<<<<<<< HEAD
             "property: 'observationAbout', node: 'E:FBI_Crime->E1'"));
-=======
-            "property observationAbout, entity E:FBI_Crime->E1"));
     assertTrue(TestUtil.checkCounter(debugLog, "NumPVSuccesses", 24));
     assertTrue(TestUtil.checkCounter(debugLog, "NumNodeSuccesses", 4));
->>>>>>> 67c9a3d7
   }
 
   @Test
