--- conflicted
+++ resolved
@@ -273,15 +273,11 @@
             + "observationDate: \"2020\"\n";
     // This should only succeed when we allow not-a-number SVObs values
     assertTrue(success(mcf)); // allow NaN SVObs by default
-<<<<<<< HEAD
-    assertTrue(!successDisallowNanSVObs(mcf));
-=======
     assertTrue(
         failureDisallowNanSVObs(
             mcf,
             "Sanity_SVObs_Value_NotANumber",
             "Found a non-numeric value for the value field of StatVarObservation but allowNanSVObs was false :: value: 'DataSuppressed', property: 'value', node: 'SFWomenIncome2020'"));
->>>>>>> 291477df
 
     // A bad StatVarObs node with no value.
     mcf =
