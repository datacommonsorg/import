--- conflicted
+++ resolved
@@ -408,10 +408,6 @@
               CSVFormat.DEFAULT
                   .withDelimiter(arg.delimiter)
                   .withEscape('\\')
-<<<<<<< HEAD
-                  .withIgnoreEmptyLines()
-=======
->>>>>>> 0969e17e
                   .withIgnoreSurroundingSpaces());
       List<CSVRecord> records = parser.getRecords();
       if (records.isEmpty()) {
