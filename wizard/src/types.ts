/**
 * Copyright 2022 Google LLC
 *
 * Licensed under the Apache License, Version 2.0 (the "License");
 * you may not use this file except in compliance with the License.
 * You may obtain a copy of the License at
 *
 *      http://www.apache.org/licenses/LICENSE-2.0
 *
 * Unless required by applicable law or agreed to in writing, software
 * distributed under the License is distributed on an "AS IS" BASIS,
 * WITHOUT WARRANTIES OR CONDITIONS OF ANY KIND, either express or implied.
 * See the License for the specific language governing permissions and
 * limitations under the License.
 */

export enum MappingType {
  COLUMN = "column",
  COLUMN_HEADER = "columnHeader",
  CONSTANT = "constant",
}

export enum MappedThing {
  PLACE = "place",
  STAT_VAR = "statVar",
  DATE = "date",
  UNIT = "unit",
  VALUE = "value",
}

interface Column {
  // id of the column
  id: string;
  // original column header
  header: string;
  // column index (leftmost column will be 0)
  columnIdx: number;
}

export interface MappingVal {
  type: MappingType;
  // Column that holds the mapping values. Should be set if type is
  // MappingType.COLUMN
  column?: Column;
<<<<<<< HEAD
  // If column is set, the values in the column correspond to this property in
  // the KG. Only set when MappedThing is PLACE.
  placeProperty?: string;
=======
  // When MappedThing is PLACE, the values correspond to this type and property
  // in the KG.
  placeTypeProperty?: TypeProperty;
>>>>>>> fb1924d0
  // List of column headers that act as the mapping values. Should be set if
  // type is MappingType.COLUMN_HEADERS
  headers?: Column[];
  // Constant value as the mapping value. Should be set if type is
  // MappingType.CONSTANT
  constant?: string;
}

export type Mapping = Map<MappedThing, MappingVal>;

// CvsData should contain the minimum sufficient data from the
// data csv file which will be used for all processing, e.g. column detection,
// and display/rendering.
export interface CsvData {
  // This field should dictate the fixed (internal) order of all csv columns.
  orderedColumns: Array<Column>;

  // columnValuesSampled is a map from column id to an extract of the
  // values in the column. This extract could be all of the column's values or
  // a sample. This is the structure that should be used for detection
  // heuristics and other advanced processing.
  // It is assumed that all columns present in the original csv data file will
  // be represented in this structure. All values in the orderedColumnNames
  // array should be present as keys of columnValuesSampled.
  // Note that the length of all column-values need not be the same, e.g. due to
  // the removal of duplicate values.
  columnValuesSampled: Map<string, Array<string>>;

  // rowsForDisplay is a mapping from the row index in the original csv file to
  // the contents of the row. This is a convenience structure to assist with
  // previews etc. It is not expected to contain the entire csv data, i.e. there
  // is no expectation that this structure contains all rows.
  // It is also assumed that order of values in the array will correspond to
  // the orderedColumnNames.
  rowsForDisplay: Map<bigint, Array<string>>;

  // The raw csv data can be either in the form of a file or a URL. One of the
  // following fields must be set:

  // if csv input was a user uploaded file, the uploaded csv file.
  rawCsvFile?: File;
  // if csv input was a user entered url, the url to get the csv file.
  rawCsvUrl?: string;
}

// Types used for Detection.

// An abstraction for a Data Commons entity, e.g. a place type or property.
interface Entity {
  dcName: string;
  displayName: string;
}

// A Data Commons entity type, e.g. Country (which a type of Place).
export type DCType = Entity;

// A Data Commons property, e.g. longitude.
export type DCProperty = Entity;

// Denotes a level of confidence in the detection.
// It can be associated with any detected type.
export enum ConfidenceLevel {
  Uncertain,
  Low,
  High,
}

export interface TypeProperty {
  // The Data Commons type.
  dcType: DCType;

  // (Optional) The Data Commons property.
  dcProperty?: DCProperty;
}

export interface DetectedDetails {
  // The detected Type and (optional) Property.
  detectedTypeProperty: TypeProperty;

  // The level of confidence associated with the detection.
  confidence: ConfidenceLevel;
}<|MERGE_RESOLUTION|>--- conflicted
+++ resolved
@@ -42,15 +42,9 @@
   // Column that holds the mapping values. Should be set if type is
   // MappingType.COLUMN
   column?: Column;
-<<<<<<< HEAD
-  // If column is set, the values in the column correspond to this property in
-  // the KG. Only set when MappedThing is PLACE.
-  placeProperty?: string;
-=======
   // When MappedThing is PLACE, the values correspond to this type and property
   // in the KG.
   placeTypeProperty?: TypeProperty;
->>>>>>> fb1924d0
   // List of column headers that act as the mapping values. Should be set if
   // type is MappingType.COLUMN_HEADERS
   headers?: Column[];
