/**
 * Copyright 2022 Google LLC
 *
 * Licensed under the Apache License, Version 2.0 (the "License");
 * you may not use this file except in compliance with the License.
 * You may obtain a copy of the License at
 *
 *      http://www.apache.org/licenses/LICENSE-2.0
 *
 * Unless required by applicable law or agreed to in writing, software
 * distributed under the License is distributed on an "AS IS" BASIS,
 * WITHOUT WARRANTIES OR CONDITIONS OF ANY KIND, either express or implied.
 * See the License for the specific language governing permissions and
 * limitations under the License.
 */

/**
 * Main component for the import wizard.
 */

import _ from "lodash";
import React, { useRef, useState } from "react";

import { CsvData, Mapping } from "../types";
import { PlaceDetector } from "../utils/detect_place";
<<<<<<< HEAD
import { MappingSection } from "./mapping_section";
=======
import { PreviewSection } from "./preview_section";
>>>>>>> 8fb1cfc5
import { UploadSection } from "./upload_section";

export function Page(): JSX.Element {
  const [csv, setCsv] = useState<CsvData>(null);
  const [predictedMapping, setPredictedMapping] = useState<Mapping>(null);
  const [correctedMapping, setCorrectedMapping] = useState<Mapping>(null);
  const [showPreview, setShowPreview] = useState(false);
<<<<<<< HEAD
  const showMapping = !_.isEmpty(csv);
=======
>>>>>>> 8fb1cfc5
  const placeDetector = useRef(new PlaceDetector());

  return (
    <>
      <UploadSection
        onCsvProcessed={(csv) => setCsv(csv)}
        onPredictionRetrieved={(prediction) => setPredictedMapping(prediction)}
        placeDetector={placeDetector.current}
      />
<<<<<<< HEAD
      {showMapping && (
        <MappingSection
          csvData={csv}
          predictedMapping={predictedMapping}
          onCorrectedMappingUpdated={() => setShowPreview(false)}
          onCorrectedMappingSubmitted={(correctedMapping) => {
            setShowPreview(true);
            setCorrectedMapping(correctedMapping);
          }}
          placeDetector={placeDetector.current}
        />
=======
      {showPreview && (
        <div className="card-section">
          <PreviewSection
            predictedMapping={predictedMapping}
            correctedMapping={correctedMapping}
            csvData={csv}
          />
        </div>
>>>>>>> 8fb1cfc5
      )}
    </>
  );
}<|MERGE_RESOLUTION|>--- conflicted
+++ resolved
@@ -23,11 +23,8 @@
 
 import { CsvData, Mapping } from "../types";
 import { PlaceDetector } from "../utils/detect_place";
-<<<<<<< HEAD
 import { MappingSection } from "./mapping_section";
-=======
 import { PreviewSection } from "./preview_section";
->>>>>>> 8fb1cfc5
 import { UploadSection } from "./upload_section";
 
 export function Page(): JSX.Element {
@@ -35,10 +32,7 @@
   const [predictedMapping, setPredictedMapping] = useState<Mapping>(null);
   const [correctedMapping, setCorrectedMapping] = useState<Mapping>(null);
   const [showPreview, setShowPreview] = useState(false);
-<<<<<<< HEAD
   const showMapping = !_.isEmpty(csv);
-=======
->>>>>>> 8fb1cfc5
   const placeDetector = useRef(new PlaceDetector());
 
   return (
@@ -48,7 +42,6 @@
         onPredictionRetrieved={(prediction) => setPredictedMapping(prediction)}
         placeDetector={placeDetector.current}
       />
-<<<<<<< HEAD
       {showMapping && (
         <MappingSection
           csvData={csv}
@@ -59,8 +52,8 @@
             setCorrectedMapping(correctedMapping);
           }}
           placeDetector={placeDetector.current}
-        />
-=======
+        />)
+}
       {showPreview && (
         <div className="card-section">
           <PreviewSection
@@ -69,7 +62,6 @@
             csvData={csv}
           />
         </div>
->>>>>>> 8fb1cfc5
       )}
     </>
   );
