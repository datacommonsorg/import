/**
 * Copyright 2022 Google LLC
 *
 * Licensed under the Apache License, Version 2.0 (the "License");
 * you may not use this file except in compliance with the License.
 * You may obtain a copy of the License at
 *
 *      http://www.apache.org/licenses/LICENSE-2.0
 *
 * Unless required by applicable law or agreed to in writing, software
 * distributed under the License is distributed on an "AS IS" BASIS,
 * WITHOUT WARRANTIES OR CONDITIONS OF ANY KIND, either express or implied.
 * See the License for the specific language governing permissions and
 * limitations under the License.
 */
import _ from "lodash";

import { ConfidenceLevel, DetectedDetails, TypeProperty } from "../types";
import { PlaceDetector } from "./detect_place";

test("placeTypesAndProperties", () => {
  const det = new PlaceDetector();
  const expected = new Set<TypeProperty>([
    {
      dcType: { dcid: "GeoCoordinates", displayName: "Geo Coordinates" },
      dcProperty: { dcid: "longitude", displayName: "Longitude" },
    },
    {
      dcType: { dcid: "GeoCoordinates", displayName: "Geo Coordinates" },
      dcProperty: { dcid: "latitude", displayName: "Latitude" },
    },
    {
      dcType: { dcid: "GeoCoordinates", displayName: "Geo Coordinates" },
      dcProperty: { dcid: "name", displayName: "Name" },
    },
    {
<<<<<<< HEAD
      dcType: { dcName: "Country", displayName: "Country" },
      dcProperty: { dcName: "name", displayName: "Name" },
    },
    {
      dcType: { dcName: "Country", displayName: "Country" },
      dcProperty: { dcName: "isoCode", displayName: "ISO Code" },
    },
    {
      dcType: { dcName: "Country", displayName: "Country" },
      dcProperty: { dcName: "countryAlpha3Code", displayName: "Alpha 3 Code" },
    },
    {
      dcType: { dcName: "Country", displayName: "Country" },
      dcProperty: { dcName: "countryNumericCode", displayName: "Numeric Code" },
    },
    {
      dcType: { dcName: "State", displayName: "State" },
      dcProperty: { dcName: "name", displayName: "Name" },
    },
    {
      dcType: { dcName: "Province", displayName: "Province" },
      dcProperty: { dcName: "name", displayName: "Name" },
    },
    {
      dcType: { dcName: "Municipality", displayName: "Municipality" },
      dcProperty: { dcName: "name", displayName: "Name" },
    },
    {
      dcType: { dcName: "County", displayName: "County" },
      dcProperty: { dcName: "name", displayName: "Name" },
    },
    {
      dcType: { dcName: "City", displayName: "City" },
      dcProperty: { dcName: "name", displayName: "Name" },
=======
      dcType: { dcid: "country", displayName: "Country" },
      dcProperty: { dcid: "name", displayName: "Name" },
    },
    {
      dcType: { dcid: "country", displayName: "Country" },
      dcProperty: { dcid: "isoCode", displayName: "ISO Code" },
    },
    {
      dcType: { dcid: "country", displayName: "Country" },
      dcProperty: { dcid: "countryAlpha3Code", displayName: "Alpha 3 Code" },
    },
    {
      dcType: { dcid: "country", displayName: "Country" },
      dcProperty: { dcid: "countryNumericCode", displayName: "Numeric Code" },
    },
    {
      dcType: { dcid: "state", displayName: "State" },
      dcProperty: { dcid: "name", displayName: "Name" },
    },
    {
      dcType: { dcid: "province", displayName: "Province" },
      dcProperty: { dcid: "name", displayName: "Name" },
    },
    {
      dcType: { dcid: "municipality", displayName: "Municipality" },
      dcProperty: { dcid: "name", displayName: "Name" },
    },
    {
      dcType: { dcid: "county", displayName: "County" },
      dcProperty: { dcid: "name", displayName: "Name" },
    },
    {
      dcType: { dcid: "city", displayName: "City" },
      dcProperty: { dcid: "name", displayName: "Name" },
>>>>>>> 76955171
    },
  ]);
  expect(det.placeTypesAndProperties).toEqual(expected);
});

test("placeDetectionKeys", () => {
  const expected = new Set<string>([
    "longitude",
    "latitude",
    "latlon",
    "geocoordinates",
    "country",
    "state",
    "province",
    "municipality",
    "county",
    "city",
  ]);
  const got = new Set(PlaceDetector.columnToTypePropertyMapping.keys());
  expect(got).toEqual(expected);
});

test("countries", () => {
  const det = new PlaceDetector();
  const numCountriesExpected = 271;
  const numIsoCodes = 247; // 24 countries without ISO codes.
  const numAbbrv3Codes = 246; // 25 countries without 3-letter abbreviations.
  const numNumeric = 246; // 25 countries without numeric codes.
  expect(det.countryNames.size).toEqual(numCountriesExpected);
  expect(det.countryISO.size).toEqual(numIsoCodes);
  expect(det.countryAbbrv3.size).toEqual(numAbbrv3Codes);
  expect(det.countryNumeric.size).toEqual(numNumeric); // Some other random spot checks. // Norway.

  expect(det.countryNames).toContain("norway");
  expect(det.countryISO).toContain("no");
  expect(det.countryAbbrv3).toContain("nor");
  expect(det.countryNumeric).toContain("578"); // Senegal.

  expect(det.countryNames).toContain("senegal");
  expect(det.countryISO).toContain("sn");
  expect(det.countryAbbrv3).toContain("sen");
  expect(det.countryNumeric).toContain("686"); // Other checks.

  expect(det.countryNames).not.toContain("");
  expect(det.countryNames).not.toContain(null);

  expect(det.countryISO).not.toContain("");
  expect(det.countryISO).not.toContain(null);

  expect(det.countryAbbrv3).not.toContain("");
  expect(det.countryAbbrv3).not.toContain(null);

  expect(det.countryNumeric).not.toContain("");
  expect(det.countryNumeric).not.toContain(null);
  expect(det.countryNumeric).not.toContain(0);
});

test("placeLowConfidenceDetection", () => {
  const det = new PlaceDetector();

  expect(det.detectLowConfidence("")).toBe(null);
  expect(det.detectLowConfidence(" ")).toBe(null);
  expect(det.detectLowConfidence("continent")).toBe(null);

<<<<<<< HEAD
  const countryType = { dcType: { dcName: "Country", displayName: "Country" } };
  const stateType = { dcType: { dcName: "State", displayName: "State" } };
  const countyType = { dcType: { dcName: "County", displayName: "County" } };
  const cityType = { dcType: { dcName: "City", displayName: "City" } };
=======
  const countryType = { dcType: { dcid: "country", displayName: "Country" } };
  const stateType = { dcType: { dcid: "state", displayName: "State" } };
  const countyType = { dcType: { dcid: "county", displayName: "County" } };
  const cityType = { dcType: { dcid: "city", displayName: "City" } };
>>>>>>> 76955171

  expect(_.isEqual(det.detectLowConfidence("Country.."), countryType)).toBe(
    true
  );
  expect(_.isEqual(det.detectLowConfidence("Country"), countryType)).toBe(true);
  expect(_.isEqual(det.detectLowConfidence("cOuntry"), countryType)).toBe(true);
  expect(_.isEqual(det.detectLowConfidence("COUNTRY"), countryType)).toBe(true);
  expect(_.isEqual(det.detectLowConfidence("State  "), stateType)).toBe(true);
  expect(_.isEqual(det.detectLowConfidence("County---"), countyType)).toBe(
    true
  );
  expect(_.isEqual(det.detectLowConfidence("city"), cityType)).toBe(true);

  const geoType = {
    dcType: { dcid: "GeoCoordinates", displayName: "Geo Coordinates" },
  };
  expect(_.isEqual(det.detectLowConfidence("Lat-Lon"), geoType)).toBe(true);
  expect(_.isEqual(det.detectLowConfidence("Lat,Lon"), geoType)).toBe(true);
  expect(_.isEqual(det.detectLowConfidence("LatLon"), geoType)).toBe(true);
  expect(_.isEqual(det.detectLowConfidence("Geo-coordinates"), geoType)).toBe(
    true
  );
  expect(_.isEqual(det.detectLowConfidence("Geo Coordinates"), geoType)).toBe(
    true
  );
  expect(_.isEqual(det.detectLowConfidence("GeoCoordinates"), geoType)).toBe(
    true
  );
  expect(_.isEqual(det.detectLowConfidence("longitude()()"), geoType)).toBe(
    true
  );
  expect(_.isEqual(det.detectLowConfidence("Latitude=#$#$%"), geoType)).toBe(
    true
  );
});

test("detectionLowConf", () => {
  const det = new PlaceDetector();

  expect(det.detect("randomColName", ["1", "2", "3"])).toBe(null);
  expect(det.detect("", [])).toBe(null);

  const expected: DetectedDetails = {
<<<<<<< HEAD
    detectedTypeProperty: { dcType: { dcName: "City", displayName: "City" } },
    confidence: ConfidenceLevel.Low,
  };
  const notExpected: DetectedDetails = {
    detectedTypeProperty: { dcType: { dcName: "City", displayName: "City" } },
=======
    detectedTypeProperty: { dcType: { dcid: "city", displayName: "City" } },
    confidence: ConfidenceLevel.Low,
  };
  const notExpected: DetectedDetails = {
    detectedTypeProperty: { dcType: { dcid: "city", displayName: "City" } },
>>>>>>> 76955171
    confidence: ConfidenceLevel.High, // should be Low.
  };

  // Should return low confidence detection of a city.
  const got = det.detect("city", ["a", "b", "c"]);

  expect(_.isEqual(expected, got)).toBe(true);
  expect(_.isEqual(notExpected, got)).toBe(false);
});

test("countryHighConf", () => {
  const det = new PlaceDetector();
  const cases: {
    name: string;
    colArray: Array<string>;
    expected: TypeProperty;
  }[] = [
    {
      name: "name-detection",
      colArray: [
        "United states",
        "Norway",
        "sri lanka",
        "new zealand",
        "south africa",
        "australia",
        "Pakistan",
        "India",
        "bangladesh",
        "french Afars and Issas",
      ],
      expected: {
        dcType: { dcName: "Country", displayName: "Country" },
        dcProperty: { dcName: "name", displayName: "Name" },
      },
    },
    {
      name: "iso-detection",
      colArray: ["us", "no", "lk", "nz", "sa", "au", "pk", "in", "bd", "it"],
      expected: {
        dcType: { dcName: "Country", displayName: "Country" },
        dcProperty: { dcName: "isoCode", displayName: "ISO Code" },
      },
    },
    {
      name: "alpha3-detection",
      colArray: [
        "usa",
        "NOR",
        "lka",
        "nzl",
        "zaf",
        "aus",
        "pak",
        "ind",
        "bgd",
        "ita",
      ],
      expected: {
        dcType: { dcName: "Country", displayName: "Country" },
        dcProperty: {
          dcName: "countryAlpha3Code",
          displayName: "Alpha 3 Code",
        },
      },
    },
    {
      name: "numeric-detection",
      colArray: [
        "840",
        "578",
        "144",
        "554",
        "710",
        "36",
        "586",
        "356",
        "50",
        "380",
      ],
      expected: {
        dcType: { dcName: "Country", displayName: "Country" },
        dcProperty: {
          dcName: "countryNumericCode",
          displayName: "Numeric Code",
        },
      },
    },
    {
      name: "numeric-detection-with-null",
      colArray: [
        "840",
        "578",
        "144",
        "554",
        "710",
        "36",
        "586",
        null,
        null,
        null,
      ],
      expected: {
        dcType: { dcName: "Country", displayName: "Country" },
        dcProperty: {
          dcName: "countryNumericCode",
          displayName: "Numeric Code",
        },
      },
    },
    {
      name: "name-no-detection", //No detection due to: united statesssss, norwayyyy and north africa.
      colArray: [
        "United statesssss",
        "Norwayyyy",
        "sri lanka",
        "new zealand",
        "north africa",
        "australia",
        "Pakistan",
        "India",
        "bangladesh",
        "french Afars and Issas",
      ],
      expected: null,
    },
    {
      name: "iso-no-detection", // No detection due to: aa, bb and cc.
      colArray: ["aa", "bb", "cc", "nz", "za", "au", "pk", "in", "bd", "it"],
      expected: null,
    },
    {
      name: "alpha3-no-detection", // No detection due to: aaa, bbb and ccc.
      colArray: [
        "aaa",
        "bbb",
        "ccc",
        "nzl",
        "zaf",
        "aus",
        "pak",
        "ind",
        "bgd",
        "ita",
      ],
      expected: null,
    },
    {
      name: "numeric-no-detection", // No detection due to: 0, 1, 2.
      colArray: ["0", "1", "2", "554", "710", "36", "586", "356", "50", "380"],
      expected: null,
    },
  ];
  for (const c of cases) {
    if (c.expected == null) {
      expect(det.detect("", c.colArray)).toBe(null);
      continue;
    }
    expect(det.detect("", c.colArray)).toStrictEqual({
      detectedTypeProperty: c.expected,
      confidence: ConfidenceLevel.High,
    });
  }
});

test("placeDetection", () => {
  const det = new PlaceDetector();
  const colName = "country";

  // High Conf. Detection.
  const colArray = ["USA", "NOR", "ITA"];
  const expectedHighConf = {
    detectedTypeProperty: {
      dcType: { dcName: "Country", displayName: "Country" },
      dcProperty: { dcName: "countryAlpha3Code", displayName: "Alpha 3 Code" },
    },
    confidence: ConfidenceLevel.High,
  };

  expect(det.detect(colName, colArray)).toStrictEqual(expectedHighConf);

  // Modifying colArray to ensure country cannot be detected with high conf.
  // But it should be a low confidence detection due to the colName.
  colArray[0] = "randomString";
  const expectedLowConf = {
    detectedTypeProperty: {
      dcType: { dcName: "Country", displayName: "Country" },
    },
    confidence: ConfidenceLevel.Low,
  };
  expect(det.detect(colName, colArray)).toStrictEqual(expectedLowConf);

  // Now, use a column name which is not found to result in no detection.
  expect(det.detect("", colArray)).toStrictEqual(null);
});<|MERGE_RESOLUTION|>--- conflicted
+++ resolved
@@ -34,7 +34,6 @@
       dcProperty: { dcid: "name", displayName: "Name" },
     },
     {
-<<<<<<< HEAD
       dcType: { dcName: "Country", displayName: "Country" },
       dcProperty: { dcName: "name", displayName: "Name" },
     },
@@ -69,42 +68,6 @@
     {
       dcType: { dcName: "City", displayName: "City" },
       dcProperty: { dcName: "name", displayName: "Name" },
-=======
-      dcType: { dcid: "country", displayName: "Country" },
-      dcProperty: { dcid: "name", displayName: "Name" },
-    },
-    {
-      dcType: { dcid: "country", displayName: "Country" },
-      dcProperty: { dcid: "isoCode", displayName: "ISO Code" },
-    },
-    {
-      dcType: { dcid: "country", displayName: "Country" },
-      dcProperty: { dcid: "countryAlpha3Code", displayName: "Alpha 3 Code" },
-    },
-    {
-      dcType: { dcid: "country", displayName: "Country" },
-      dcProperty: { dcid: "countryNumericCode", displayName: "Numeric Code" },
-    },
-    {
-      dcType: { dcid: "state", displayName: "State" },
-      dcProperty: { dcid: "name", displayName: "Name" },
-    },
-    {
-      dcType: { dcid: "province", displayName: "Province" },
-      dcProperty: { dcid: "name", displayName: "Name" },
-    },
-    {
-      dcType: { dcid: "municipality", displayName: "Municipality" },
-      dcProperty: { dcid: "name", displayName: "Name" },
-    },
-    {
-      dcType: { dcid: "county", displayName: "County" },
-      dcProperty: { dcid: "name", displayName: "Name" },
-    },
-    {
-      dcType: { dcid: "city", displayName: "City" },
-      dcProperty: { dcid: "name", displayName: "Name" },
->>>>>>> 76955171
     },
   ]);
   expect(det.placeTypesAndProperties).toEqual(expected);
@@ -169,17 +132,10 @@
   expect(det.detectLowConfidence(" ")).toBe(null);
   expect(det.detectLowConfidence("continent")).toBe(null);
 
-<<<<<<< HEAD
   const countryType = { dcType: { dcName: "Country", displayName: "Country" } };
   const stateType = { dcType: { dcName: "State", displayName: "State" } };
   const countyType = { dcType: { dcName: "County", displayName: "County" } };
   const cityType = { dcType: { dcName: "City", displayName: "City" } };
-=======
-  const countryType = { dcType: { dcid: "country", displayName: "Country" } };
-  const stateType = { dcType: { dcid: "state", displayName: "State" } };
-  const countyType = { dcType: { dcid: "county", displayName: "County" } };
-  const cityType = { dcType: { dcid: "city", displayName: "City" } };
->>>>>>> 76955171
 
   expect(_.isEqual(det.detectLowConfidence("Country.."), countryType)).toBe(
     true
@@ -223,19 +179,11 @@
   expect(det.detect("", [])).toBe(null);
 
   const expected: DetectedDetails = {
-<<<<<<< HEAD
     detectedTypeProperty: { dcType: { dcName: "City", displayName: "City" } },
     confidence: ConfidenceLevel.Low,
   };
   const notExpected: DetectedDetails = {
     detectedTypeProperty: { dcType: { dcName: "City", displayName: "City" } },
-=======
-    detectedTypeProperty: { dcType: { dcid: "city", displayName: "City" } },
-    confidence: ConfidenceLevel.Low,
-  };
-  const notExpected: DetectedDetails = {
-    detectedTypeProperty: { dcType: { dcid: "city", displayName: "City" } },
->>>>>>> 76955171
     confidence: ConfidenceLevel.High, // should be Low.
   };
 
