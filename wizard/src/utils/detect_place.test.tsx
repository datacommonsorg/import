/**
 * Copyright 2022 Google LLC
 *
 * Licensed under the Apache License, Version 2.0 (the "License");
 * you may not use this file except in compliance with the License.
 * You may obtain a copy of the License at
 *
 *      http://www.apache.org/licenses/LICENSE-2.0
 *
 * Unless required by applicable law or agreed to in writing, software
 * distributed under the License is distributed on an "AS IS" BASIS,
 * WITHOUT WARRANTIES OR CONDITIONS OF ANY KIND, either express or implied.
 * See the License for the specific language governing permissions and
 * limitations under the License.
 */
import { ConfidenceLevel, DetectedDetails, DetectedFormat } from "../types";
import { PlaceDetector } from "./detect_place";
import _ from "lodash";

test("placeTypesAndFormats", () => {
  const det = new PlaceDetector();
<<<<<<< HEAD
  const expected = new Map<string, Array<DetectedFormat>>(
    [
      ["Longitude",   [ {propertyName: "longitude", displayName: "Longitude"},]],
      ["Latitude",    [ {propertyName: "latitude", displayName: "Latitude"},]],
      ["LatLon",      [ {propertyName: "GeoCoordinates", displayName: "Geo Coordinates"},]],
      ["GeoCoordinates",[ {propertyName: "GeoCoordinates", displayName: "Geo Coordinates"},]],
      ["Country",     [ {propertyName: "name", displayName: "Full Name"},
                        {propertyName: "isoCode", displayName: "ISO Code"},
                        {propertyName: "countryAlpha3Code", displayName: "Alpha 3 Code"},
                        {propertyName: "countryNumericCode", displayName: "Numeric Code"},
                      ]],
      ["State",       [ {propertyName: "name", displayName: "Full Name"},]],
      ["Province",    [ {propertyName: "name", displayName: "Full Name"},]],
      ["Municipality",[ {propertyName: "name", displayName: "Full Name"},]],
      ["County",      [ {propertyName: "name", displayName: "Full Name"},]],
      ["City",        [ {propertyName: "name", displayName: "Full Name"},]],
    ]);
=======
  const expected = new Map<string, Array<DetectedFormat>>([
    ["None", [{ propertyName: "name", displayName: "Full Name" }]],
    ["LatLon", [{ propertyName: "name", displayName: "Full Name" }]],
    [
      "Country",
      [
        { propertyName: "name", displayName: "Full Name" },
        { propertyName: "isoCode", displayName: "ISO Code" },
        { propertyName: "countryAlpha3Code", displayName: "Alpha 3 Code" },
        { propertyName: "countryNumericCode", displayName: "Numeric Code" },
      ],
    ],
    ["State", [{ propertyName: "name", displayName: "Full Name" }]],
    ["Province", [{ propertyName: "name", displayName: "Full Name" }]],
    ["Municipality", [{ propertyName: "name", displayName: "Full Name" }]],
    ["County", [{ propertyName: "name", displayName: "Full Name" }]],
    ["City", [{ propertyName: "name", displayName: "Full Name" }]],
  ]);
>>>>>>> b19e366a
  expect(det.validPlaceTypesAndFormats()).toEqual(expected);
});

test("placeTypesLower", () => {
  const det = new PlaceDetector();
  const expected = new Map<string, string>(
    [
      ["longitude", "Longitude"],
      ["latitude", "Latitude"],
      ["latlon", "LatLon"],
      ["geocoordinates", "GeoCoordinates"],
      ["country", "Country"],
      ["state", "State"],
      ["province", "Province"],
      ["municipality", "Municipality"],
      ["county", "County"],
      ["city", "City"]]
    );
  expect(det.placeTypes).toEqual(expected);
})

test("placeLowConfidenceDetection", () => {
  const det = new PlaceDetector();

  expect(det.detectLowConfidence("")).toBe(null);
  expect(det.detectLowConfidence(" ")).toBe(null);
  expect(det.detectLowConfidence("continent")).toBe(null);

  expect(det.detectLowConfidence("Country..")).toBe("Country");
  expect(det.detectLowConfidence("Country")).toBe("Country");
  expect(det.detectLowConfidence("cOuntry")).toBe("Country");
  expect(det.detectLowConfidence("COUNTRY")).toBe("Country");
  expect(det.detectLowConfidence("State  ")).toBe("State");
  expect(det.detectLowConfidence("County---")).toBe("County");
  expect(det.detectLowConfidence("city")).toBe("City");

  expect(det.detectLowConfidence("Lat-Lon")).toBe("LatLon");
  expect(det.detectLowConfidence("Lat,Lon")).toBe("LatLon");
  expect(det.detectLowConfidence("LatLon")).toBe("LatLon");
  expect(det.detectLowConfidence("Geo-coordinates")).toBe("GeoCoordinates");
  expect(det.detectLowConfidence("Geo Coordinates")).toBe("GeoCoordinates");
  expect(det.detectLowConfidence("GeoCoordinates")).toBe("GeoCoordinates");
  expect(det.detectLowConfidence("longitude()()")).toBe("Longitude");
  expect(det.detectLowConfidence("Latitude=#$#$%")).toBe("Latitude");
})

test("detectionLowConf", () => {
  const det = new PlaceDetector();

  expect(det.detect("randomColName", ["1", "2", "3"])).toBe(null);
  expect(det.detect("", [])).toBe(null);

  const expected: DetectedDetails = {
          detectedType: "City",
          detectedFormat: {propertyName: "name", displayName: "Full Name"},
          confidence: ConfidenceLevel.Low
        };
  const notExpected: DetectedDetails = {
          detectedType: "City",
          detectedFormat: {propertyName: "name", displayName: "Full Name"},
          confidence: ConfidenceLevel.High // should be Low.
        };

  const got = det.detect("city", ["a", "b", "c"]);

  expect(_.isEqual(expected, got)).toBe(true);
  expect(_.isEqual(notExpected, got)).toBe(false);
})


test("countries", () => {
  const det = new PlaceDetector();
  const numCountriesExpected = 271;
<<<<<<< HEAD
  const numIsoCodes = 247;      // 24 countries without ISO codes.
  const numAbbrv3Codes = 246;   // 25 countries without 3-letter abbreviations.
  const numNumeric = 246;       // 25 countries without numeric codes.
=======
  const numIsoCodes = 247; // 24 countries without ISO codes.
  const numAbbrv3Codes = 246; // 25 countries without 3-letter abbreviations.
  const numNumeric = 246; // 25 countries without numeric codes.
>>>>>>> b19e366a
  expect(det.countryNames.size).toEqual(numCountriesExpected);
  expect(det.countryISO.size).toEqual(numIsoCodes);
  expect(det.countryAbbrv3.size).toEqual(numAbbrv3Codes);
  expect(det.countryNumeric.size).toEqual(numNumeric);

  // Some other random spot checks.
  // Norway.
  expect(det.countryNames).toContain("Norway");
  expect(det.countryISO).toContain("NO");
  expect(det.countryAbbrv3).toContain("NOR");
  expect(det.countryNumeric).toContain("578");

  // Senegal.
  expect(det.countryNames).toContain("Senegal");
  expect(det.countryISO).toContain("SN");
  expect(det.countryAbbrv3).toContain("SEN");
  expect(det.countryNumeric).toContain("686");

  // Other checks.
  expect(det.countryNames).not.toContain("");
  expect(det.countryNames).not.toContain(null);

  expect(det.countryISO).not.toContain("");
  expect(det.countryISO).not.toContain(null);

  expect(det.countryAbbrv3).not.toContain("");
  expect(det.countryAbbrv3).not.toContain(null);

  expect(det.countryNumeric).not.toContain("");
  expect(det.countryNumeric).not.toContain(null);
  expect(det.countryNumeric).not.toContain(0);
});<|MERGE_RESOLUTION|>--- conflicted
+++ resolved
@@ -19,25 +19,6 @@
 
 test("placeTypesAndFormats", () => {
   const det = new PlaceDetector();
-<<<<<<< HEAD
-  const expected = new Map<string, Array<DetectedFormat>>(
-    [
-      ["Longitude",   [ {propertyName: "longitude", displayName: "Longitude"},]],
-      ["Latitude",    [ {propertyName: "latitude", displayName: "Latitude"},]],
-      ["LatLon",      [ {propertyName: "GeoCoordinates", displayName: "Geo Coordinates"},]],
-      ["GeoCoordinates",[ {propertyName: "GeoCoordinates", displayName: "Geo Coordinates"},]],
-      ["Country",     [ {propertyName: "name", displayName: "Full Name"},
-                        {propertyName: "isoCode", displayName: "ISO Code"},
-                        {propertyName: "countryAlpha3Code", displayName: "Alpha 3 Code"},
-                        {propertyName: "countryNumericCode", displayName: "Numeric Code"},
-                      ]],
-      ["State",       [ {propertyName: "name", displayName: "Full Name"},]],
-      ["Province",    [ {propertyName: "name", displayName: "Full Name"},]],
-      ["Municipality",[ {propertyName: "name", displayName: "Full Name"},]],
-      ["County",      [ {propertyName: "name", displayName: "Full Name"},]],
-      ["City",        [ {propertyName: "name", displayName: "Full Name"},]],
-    ]);
-=======
   const expected = new Map<string, Array<DetectedFormat>>([
     ["None", [{ propertyName: "name", displayName: "Full Name" }]],
     ["LatLon", [{ propertyName: "name", displayName: "Full Name" }]],
@@ -56,7 +37,6 @@
     ["County", [{ propertyName: "name", displayName: "Full Name" }]],
     ["City", [{ propertyName: "name", displayName: "Full Name" }]],
   ]);
->>>>>>> b19e366a
   expect(det.validPlaceTypesAndFormats()).toEqual(expected);
 });
 
@@ -130,15 +110,9 @@
 test("countries", () => {
   const det = new PlaceDetector();
   const numCountriesExpected = 271;
-<<<<<<< HEAD
-  const numIsoCodes = 247;      // 24 countries without ISO codes.
-  const numAbbrv3Codes = 246;   // 25 countries without 3-letter abbreviations.
-  const numNumeric = 246;       // 25 countries without numeric codes.
-=======
   const numIsoCodes = 247; // 24 countries without ISO codes.
   const numAbbrv3Codes = 246; // 25 countries without 3-letter abbreviations.
   const numNumeric = 246; // 25 countries without numeric codes.
->>>>>>> b19e366a
   expect(det.countryNames.size).toEqual(numCountriesExpected);
   expect(det.countryISO.size).toEqual(numIsoCodes);
   expect(det.countryAbbrv3.size).toEqual(numAbbrv3Codes);
