--- conflicted
+++ resolved
@@ -13,81 +13,112 @@
  * See the License for the specific language governing permissions and
  * limitations under the License.
  */
-<<<<<<< HEAD
-=======
 import _ from "lodash";
 
->>>>>>> 32464ed6
-import { ConfidenceLevel, DetectedDetails, DetectedFormat } from "../types";
+import { ConfidenceLevel, DetectedDetails, TypeProperty } from "../types";
 import { PlaceDetector } from "./detect_place";
-import _ from "lodash";
 
-test("placeTypesAndFormats", () => {
+function lowConfType(tName: string, tDisplay: string): TypeProperty {
+  return {
+    typeName: tName,
+    typeDisplayName: tDisplay,
+  };
+}
+
+test("placeTypesAndProperties", () => {
   const det = new PlaceDetector();
-<<<<<<< HEAD
-  const expected = new Map<string, Array<DetectedFormat>>(
-    [
-      ["Longitude",   [ {propertyName: "longitude", displayName: "Longitude"},]],
-      ["Latitude",    [ {propertyName: "latitude", displayName: "Latitude"},]],
-      ["LatLon",      [ {propertyName: "GeoCoordinates", displayName: "Geo Coordinates"},]],
-      ["GeoCoordinates",[ {propertyName: "GeoCoordinates", displayName: "Geo Coordinates"},]],
-      ["Country",     [ {propertyName: "name", displayName: "Full Name"},
-                        {propertyName: "isoCode", displayName: "ISO Code"},
-                        {propertyName: "countryAlpha3Code", displayName: "Alpha 3 Code"},
-                        {propertyName: "countryNumericCode", displayName: "Numeric Code"},
-                      ]],
-      ["State",       [ {propertyName: "name", displayName: "Full Name"},]],
-      ["Province",    [ {propertyName: "name", displayName: "Full Name"},]],
-      ["Municipality",[ {propertyName: "name", displayName: "Full Name"},]],
-      ["County",      [ {propertyName: "name", displayName: "Full Name"},]],
-      ["City",        [ {propertyName: "name", displayName: "Full Name"},]],
-    ]);
-=======
-  const expected = new Map<string, Array<DetectedFormat>>([
-    ["Longitude", [{ propertyName: "longitude", displayName: "Longitude" }]],
-    ["Latitude", [{ propertyName: "latitude", displayName: "Latitude" }]],
-    [
-      "LatLon",
-      [{ propertyName: "GeoCoordinates", displayName: "Geo Coordinates" }],
-    ],
-    [
-      "GeoCoordinates",
-      [{ propertyName: "GeoCoordinates", displayName: "Geo Coordinates" }],
-    ],
-    [
-      "Country",
-      [
-        { propertyName: "name", displayName: "Full Name" },
-        { propertyName: "isoCode", displayName: "ISO Code" },
-        { propertyName: "countryAlpha3Code", displayName: "Alpha 3 Code" },
-        { propertyName: "countryNumericCode", displayName: "Numeric Code" },
-      ],
-    ],
-    ["State", [{ propertyName: "name", displayName: "Full Name" }]],
-    ["Province", [{ propertyName: "name", displayName: "Full Name" }]],
-    ["Municipality", [{ propertyName: "name", displayName: "Full Name" }]],
-    ["County", [{ propertyName: "name", displayName: "Full Name" }]],
-    ["City", [{ propertyName: "name", displayName: "Full Name" }]],
+  const expected = new Set<TypeProperty>([
+    {
+      typeName: "GeoCoordinates",
+      typeDisplayName: "Geo Coordinates",
+      propertyName: "longitude",
+      propertyDisplayName: "Longitude",
+    },
+    {
+      typeName: "GeoCoordinates",
+      typeDisplayName: "Geo Coordinates",
+      propertyName: "latitude",
+      propertyDisplayName: "Latitude",
+    },
+    {
+      typeName: "GeoCoordinates",
+      typeDisplayName: "Geo Coordinates",
+      propertyName: "name",
+      propertyDisplayName: "Name",
+    },
+    {
+      typeName: "country",
+      typeDisplayName: "Country",
+      propertyName: "name",
+      propertyDisplayName: "Name",
+    },
+    {
+      typeName: "country",
+      typeDisplayName: "Country",
+      propertyName: "isoCode",
+      propertyDisplayName: "ISO Code",
+    },
+    {
+      typeName: "country",
+      typeDisplayName: "Country",
+      propertyName: "countryAlpha3Code",
+      propertyDisplayName: "Alpha 3 Code",
+    },
+    {
+      typeName: "country",
+      typeDisplayName: "Country",
+      propertyName: "countryNumericCode",
+      propertyDisplayName: "Numeric Code",
+    },
+    {
+      typeName: "state",
+      typeDisplayName: "State",
+      propertyName: "name",
+      propertyDisplayName: "Name",
+    },
+    {
+      typeName: "province",
+      typeDisplayName: "Province",
+      propertyName: "name",
+      propertyDisplayName: "Name",
+    },
+    {
+      typeName: "municipality",
+      typeDisplayName: "Municipality",
+      propertyName: "name",
+      propertyDisplayName: "Name",
+    },
+    {
+      typeName: "county",
+      typeDisplayName: "County",
+      propertyName: "name",
+      propertyDisplayName: "Name",
+    },
+    {
+      typeName: "city",
+      typeDisplayName: "City",
+      propertyName: "name",
+      propertyDisplayName: "Name",
+    },
   ]);
->>>>>>> 32464ed6
-  expect(det.validPlaceTypesAndFormats()).toEqual(expected);
+  expect(det.placeTypesAndProperties).toEqual(expected);
 });
 
-test("placeTypesLower", () => {
-  const det = new PlaceDetector();
-  const expected = new Map<string, string>([
-    ["longitude", "Longitude"],
-    ["latitude", "Latitude"],
-    ["latlon", "LatLon"],
-    ["geocoordinates", "GeoCoordinates"],
-    ["country", "Country"],
-    ["state", "State"],
-    ["province", "Province"],
-    ["municipality", "Municipality"],
-    ["county", "County"],
-    ["city", "City"],
+test("placeDetectionKeys", () => {
+  const expected = new Set<string>([
+    "longitude",
+    "latitude",
+    "latlon",
+    "geocoordinates",
+    "country",
+    "state",
+    "province",
+    "municipality",
+    "county",
+    "city",
   ]);
-  expect(det.placeTypes).toEqual(expected);
+  const got = new Set(PlaceDetector.keyTypePropertyMappings.keys());
+  expect(got).toEqual(expected);
 });
 
 test("placeLowConfidenceDetection", () => {
@@ -97,22 +128,45 @@
   expect(det.detectLowConfidence(" ")).toBe(null);
   expect(det.detectLowConfidence("continent")).toBe(null);
 
-  expect(det.detectLowConfidence("Country..")).toBe("Country");
-  expect(det.detectLowConfidence("Country")).toBe("Country");
-  expect(det.detectLowConfidence("cOuntry")).toBe("Country");
-  expect(det.detectLowConfidence("COUNTRY")).toBe("Country");
-  expect(det.detectLowConfidence("State  ")).toBe("State");
-  expect(det.detectLowConfidence("County---")).toBe("County");
-  expect(det.detectLowConfidence("city")).toBe("City");
+  const countryType = lowConfType("country", "Country");
+  expect(_.isEqual(det.detectLowConfidence("Country.."), countryType)).toBe(
+    true
+  );
+  expect(_.isEqual(det.detectLowConfidence("Country"), countryType)).toBe(true);
+  expect(_.isEqual(det.detectLowConfidence("cOuntry"), countryType)).toBe(true);
+  expect(_.isEqual(det.detectLowConfidence("COUNTRY"), countryType)).toBe(true);
+  expect(
+    _.isEqual(det.detectLowConfidence("State  "), lowConfType("state", "State"))
+  ).toBe(true);
+  expect(
+    _.isEqual(
+      det.detectLowConfidence("County---"),
+      lowConfType("county", "County")
+    )
+  ).toBe(true);
+  expect(
+    _.isEqual(det.detectLowConfidence("city"), lowConfType("city", "City"))
+  ).toBe(true);
 
-  expect(det.detectLowConfidence("Lat-Lon")).toBe("LatLon");
-  expect(det.detectLowConfidence("Lat,Lon")).toBe("LatLon");
-  expect(det.detectLowConfidence("LatLon")).toBe("LatLon");
-  expect(det.detectLowConfidence("Geo-coordinates")).toBe("GeoCoordinates");
-  expect(det.detectLowConfidence("Geo Coordinates")).toBe("GeoCoordinates");
-  expect(det.detectLowConfidence("GeoCoordinates")).toBe("GeoCoordinates");
-  expect(det.detectLowConfidence("longitude()()")).toBe("Longitude");
-  expect(det.detectLowConfidence("Latitude=#$#$%")).toBe("Latitude");
+  const geoType = lowConfType("GeoCoordinates", "Geo Coordinates");
+  expect(_.isEqual(det.detectLowConfidence("Lat-Lon"), geoType)).toBe(true);
+  expect(_.isEqual(det.detectLowConfidence("Lat,Lon"), geoType)).toBe(true);
+  expect(_.isEqual(det.detectLowConfidence("LatLon"), geoType)).toBe(true);
+  expect(_.isEqual(det.detectLowConfidence("Geo-coordinates"), geoType)).toBe(
+    true
+  );
+  expect(_.isEqual(det.detectLowConfidence("Geo Coordinates"), geoType)).toBe(
+    true
+  );
+  expect(_.isEqual(det.detectLowConfidence("GeoCoordinates"), geoType)).toBe(
+    true
+  );
+  expect(_.isEqual(det.detectLowConfidence("longitude()()"), geoType)).toBe(
+    true
+  );
+  expect(_.isEqual(det.detectLowConfidence("Latitude=#$#$%"), geoType)).toBe(
+    true
+  );
 });
 
 test("detectionLowConf", () => {
@@ -122,13 +176,11 @@
   expect(det.detect("", [])).toBe(null);
 
   const expected: DetectedDetails = {
-    detectedType: "City",
-    detectedFormat: { propertyName: "name", displayName: "Full Name" },
+    detectedTypeProperty: lowConfType("city", "City"),
     confidence: ConfidenceLevel.Low,
   };
   const notExpected: DetectedDetails = {
-    detectedType: "City",
-    detectedFormat: { propertyName: "name", displayName: "Full Name" },
+    detectedTypeProperty: lowConfType("city", "City"),
     confidence: ConfidenceLevel.High, // should be Low.
   };
 
@@ -136,198 +188,4 @@
 
   expect(_.isEqual(expected, got)).toBe(true);
   expect(_.isEqual(notExpected, got)).toBe(false);
-});
-
-<<<<<<< HEAD
-test("placeTypesLower", () => {
-  const det = new PlaceDetector();
-  const expected = new Map<string, string>(
-    [
-      ["longitude", "Longitude"],
-      ["latitude", "Latitude"],
-      ["latlon", "LatLon"],
-      ["geocoordinates", "GeoCoordinates"],
-      ["country", "Country"],
-      ["state", "State"],
-      ["province", "Province"],
-      ["municipality", "Municipality"],
-      ["county", "County"],
-      ["city", "City"]]
-    );
-  expect(det.placeTypes).toEqual(expected);
-})
-
-test("placeLowConfidenceDetection", () => {
-  const det = new PlaceDetector();
-
-  expect(det.detectLowConfidence("")).toBe(null);
-  expect(det.detectLowConfidence(" ")).toBe(null);
-  expect(det.detectLowConfidence("continent")).toBe(null);
-
-  expect(det.detectLowConfidence("Country..")).toBe("Country");
-  expect(det.detectLowConfidence("Country")).toBe("Country");
-  expect(det.detectLowConfidence("cOuntry")).toBe("Country");
-  expect(det.detectLowConfidence("COUNTRY")).toBe("Country");
-  expect(det.detectLowConfidence("State  ")).toBe("State");
-  expect(det.detectLowConfidence("County---")).toBe("County");
-  expect(det.detectLowConfidence("city")).toBe("City");
-
-  expect(det.detectLowConfidence("Lat-Lon")).toBe("LatLon");
-  expect(det.detectLowConfidence("Lat,Lon")).toBe("LatLon");
-  expect(det.detectLowConfidence("LatLon")).toBe("LatLon");
-  expect(det.detectLowConfidence("Geo-coordinates")).toBe("GeoCoordinates");
-  expect(det.detectLowConfidence("Geo Coordinates")).toBe("GeoCoordinates");
-  expect(det.detectLowConfidence("GeoCoordinates")).toBe("GeoCoordinates");
-  expect(det.detectLowConfidence("longitude()()")).toBe("Longitude");
-  expect(det.detectLowConfidence("Latitude=#$#$%")).toBe("Latitude");
-})
-
-test("detectionLowConf", () => {
-  const det = new PlaceDetector();
-
-  expect(det.detect("randomColName", ["1", "2", "3"])).toBe(null);
-  expect(det.detect("", [])).toBe(null);
-
-  const expected: DetectedDetails = {
-          detectedType: "City",
-          detectedFormat: {propertyName: "name", displayName: "Full Name"},
-          confidence: ConfidenceLevel.Low
-        };
-  const notExpected: DetectedDetails = {
-          detectedType: "City",
-          detectedFormat: {propertyName: "name", displayName: "Full Name"},
-          confidence: ConfidenceLevel.High // should be Low.
-        };
-
-  const got = det.detect("city", ["a", "b", "c"]);
-
-  expect(_.isEqual(expected, got)).toBe(true);
-  expect(_.isEqual(notExpected, got)).toBe(false);
-})
-
-test("countryHighConf", () => {
-  var det = new PlaceDetector();
-  const cases: {
-    name: string,
-    colArray: Array<string>;
-    expected: DetectedFormat;
-  }[] = [
-    {
-      name: "name-detection",
-      colArray: ["United states", "Norway", "sri lanka", "new zealand",
-                  "south africa", "australia", "Pakistan", "India",
-                  "bangladesh", "french Afars and Issas"],
-      expected: {propertyName: "name", displayName: "Full Name"},
-    },
-    {
-      name: "iso-detection",
-      colArray: ["us", "no", "lk", "nz",
-                  "sa", "au", "pk", "in",
-                  "bd", "it"],
-      expected: {propertyName: "isoCode", displayName: "ISO Code"},
-    },
-    {
-      name: "alpha3-detection",
-      colArray: ["usa", "NOR", "lka", "nzl",
-                  "zaf", "aus", "pak", "ind",
-                  "bgd", "ita"],
-      expected: {propertyName: "countryAlpha3Code", displayName: "Alpha 3 Code"},
-    },
-    {
-      name: "numeric-detection",
-      colArray: ["840", "578", "144", "554",
-                  "710", "36", "586", "356",
-                  "50", "380"],
-      expected: {propertyName: "countryNumericCode", displayName: "Numeric Code"},
-    },
-    {
-      name: "name-no-detection",
-      //No detection due to: united statesssss, norwayyyy and north africa.
-      colArray: ["United statesssss", "Norwayyyy", "sri lanka", "new zealand",
-                        "north africa", "australia", "Pakistan", "India",
-                        "bangladesh", "french Afars and Issas"],
-      expected: null,
-    },
-    {
-      name: "iso-no-detection",
-      // No detection due to: aa, bb and cc.
-      colArray: ["aa", "bb", "cc", "nz",
-                "za", "au", "pk", "in",
-                "bd", "it"],
-      expected: null,
-    },
-    {
-      name: "alpha3-no-detection",
-      // No detection due to: aaa, bbb and ccc.
-      colArray: ["aaa", "bbb", "ccc", "nzl",
-                    "zaf", "aus", "pak", "ind",
-                    "bgd", "ita"],
-      expected: null,
-    },
-    {
-      name: "numeric-no-detection",
-      // No detection due to: 0, 1, 2.
-      colArray: ["0", "1", "2", "554",
-                    "710", "36", "586", "356",
-                    "50", "380"],
-      expected: null,
-    },
-  ];
-  for (const c of cases) {
-    if (c.expected == null) {
-      expect(det.detectCountryHighConf(c.colArray)).toBe(null);
-      continue;
-    }
-    expect(det.detectCountryHighConf(c.colArray).propertyName).toBe(
-      c.expected.propertyName);
-  }
-});
-
-
-
-test("countries", () => {
-  const det = new PlaceDetector();
-  const numCountriesExpected = 271;
-  const numIsoCodes = 247;      // 24 countries without ISO codes.
-  const numAbbrv3Codes = 246;   // 25 countries without 3-letter abbreviations.
-  const numNumeric = 246;       // 25 countries without numeric codes.
-=======
-test("countries", () => {
-  const det = new PlaceDetector();
-  const numCountriesExpected = 271;
-  const numIsoCodes = 247; // 24 countries without ISO codes.
-  const numAbbrv3Codes = 246; // 25 countries without 3-letter abbreviations.
-  const numNumeric = 246; // 25 countries without numeric codes.
->>>>>>> 32464ed6
-  expect(det.countryNames.size).toEqual(numCountriesExpected);
-  expect(det.countryISO.size).toEqual(numIsoCodes);
-  expect(det.countryAbbrv3.size).toEqual(numAbbrv3Codes);
-  expect(det.countryNumeric.size).toEqual(numNumeric);
-
-  // Some other random spot checks.
-  // Norway.
-  expect(det.countryNames).toContain("norway");
-  expect(det.countryISO).toContain("no");
-  expect(det.countryAbbrv3).toContain("nor");
-  expect(det.countryNumeric).toContain("578");
-
-  // Senegal.
-  expect(det.countryNames).toContain("senegal");
-  expect(det.countryISO).toContain("sn");
-  expect(det.countryAbbrv3).toContain("sen");
-  expect(det.countryNumeric).toContain("686");
-
-  // Other checks.
-  expect(det.countryNames).not.toContain("");
-  expect(det.countryNames).not.toContain(null);
-
-  expect(det.countryISO).not.toContain("");
-  expect(det.countryISO).not.toContain(null);
-
-  expect(det.countryAbbrv3).not.toContain("");
-  expect(det.countryAbbrv3).not.toContain(null);
-
-  expect(det.countryNumeric).not.toContain("");
-  expect(det.countryNumeric).not.toContain(null);
-  expect(det.countryNumeric).not.toContain(0);
 });