/**
 * Copyright 2022 Google LLC
 *
 * Licensed under the Apache License, Version 2.0 (the "License");
 * you may not use this file except in compliance with the License.
 * You may obtain a copy of the License at
 *
 *      http://www.apache.org/licenses/LICENSE-2.0
 *
 * Unless required by applicable law or agreed to in writing, software
 * distributed under the License is distributed on an "AS IS" BASIS,
 * WITHOUT WARRANTIES OR CONDITIONS OF ANY KIND, either express or implied.
 * See the License for the specific language governing permissions and
 * limitations under the License.
 */
import { ConfidenceLevel, DetectedDetails, DetectedFormat } from "../types";
import countriesJSON from "./country_mappings.json";

<<<<<<< HEAD
const MIN_HIGH_CONF_DETECT = 0.9;

const PLACE_FORMATS = new Map<string, DetectedFormat>(
  [
    ["name", {propertyName: "name", displayName: "Full Name"}],
    ["lon", {propertyName: "longitude", displayName: "Longitude"}],
    ["lat", {propertyName: "latitude", displayName: "Latitude"}],
    ["geo", {propertyName: "GeoCoordinates", displayName: "Geo Coordinates"}],
    ["countryIso", {propertyName: "isoCode", displayName: "ISO Code"}],
    ["country3", {propertyName: "countryAlpha3Code", displayName: "Alpha 3 Code"}],
    ["countryNumeric", {propertyName: "countryNumericCode", displayName: "Numeric Code"}]
  ]
);

function toAlphaNumeric(s: string): string {
  return s.toLowerCase().replace(/[^a-z0-9]/gi,'');
}

/**
* A PlaceDetector objected is meant to be initialized once. It provides
* convenience access to all place types and their supported formats. It also
* supports detecting the place type for each individual column (a header and
* a list of string values).
*/
=======
/**
 * A PlaceDetector objected is meant to be initialized once. It provides
 * convenience access to all place types and their supported formats. It also
 * supports detecting the place type for each individual column (a header and
 * a list of string values).
 */
>>>>>>> 32464ed6
export class PlaceDetector {
  countryNames: Set<string>;
  countryISO: Set<string>;
  countryAbbrv3: Set<string>;
  countryNumeric: Set<string>;

  placeTypes: Map<string, string>;

<<<<<<< HEAD
  static typeFormatMappings = new Map<string, Array<DetectedFormat>>(
    [
      ["Longitude",     [ PLACE_FORMATS.get("lon"),]],
      ["Latitude",      [ PLACE_FORMATS.get("lat"),]],
      ["LatLon",        [ PLACE_FORMATS.get("geo"),]],
      ["GeoCoordinates",[ PLACE_FORMATS.get("geo"),]],
      ["Country",       [ PLACE_FORMATS.get("name"),
                          PLACE_FORMATS.get("countryIso"),
                          PLACE_FORMATS.get("country3"),
                          PLACE_FORMATS.get("countryNumeric"),
                        ]],
      ["State",         [ PLACE_FORMATS.get("name"),]],
      ["Province",      [ PLACE_FORMATS.get("name"),]],
      ["Municipality",  [ PLACE_FORMATS.get("name"),]],
      ["County",        [ PLACE_FORMATS.get("name"),]],
      ["City",          [ PLACE_FORMATS.get("name"),]],
    ]);
=======
  static typeFormatMappings = new Map<string, Array<DetectedFormat>>([
    ["Longitude", [{ propertyName: "longitude", displayName: "Longitude" }]],
    ["Latitude", [{ propertyName: "latitude", displayName: "Latitude" }]],
    [
      "LatLon",
      [{ propertyName: "GeoCoordinates", displayName: "Geo Coordinates" }],
    ],
    [
      "GeoCoordinates",
      [{ propertyName: "GeoCoordinates", displayName: "Geo Coordinates" }],
    ],
    [
      "Country",
      [
        { propertyName: "name", displayName: "Full Name" },
        { propertyName: "isoCode", displayName: "ISO Code" },
        { propertyName: "countryAlpha3Code", displayName: "Alpha 3 Code" },
        { propertyName: "countryNumericCode", displayName: "Numeric Code" },
      ],
    ],
    ["State", [{ propertyName: "name", displayName: "Full Name" }]],
    ["Province", [{ propertyName: "name", displayName: "Full Name" }]],
    ["Municipality", [{ propertyName: "name", displayName: "Full Name" }]],
    ["County", [{ propertyName: "name", displayName: "Full Name" }]],
    ["City", [{ propertyName: "name", displayName: "Full Name" }]],
  ]);
>>>>>>> 32464ed6

  constructor() {
    // Set the various class attributes.
    this.preProcessCountries();

    this.placeTypes = new Map<string, string>();
    for (const key of Array.from(PlaceDetector.typeFormatMappings.keys())) {
      this.placeTypes.set(key.toLowerCase(), key);
    }
  }

  /**
<<<<<<< HEAD
  * Returns a Map of all place types and their supported formats.
  *
  * @return a map of place types (string) to the supported formats (array).
  */
=======
   * Returns a Map of all place types and their supported formats.
   *
   * @return a map of place types (string) to the supported formats (array).
   */
>>>>>>> 32464ed6
  validPlaceTypesAndFormats(): Map<string, Array<DetectedFormat>> {
    return PlaceDetector.typeFormatMappings;
  }

  /**
<<<<<<< HEAD
  * Process the countriesJSON object to generate the required sets.
  */
=======
   * Process the countriesJSON object to generate the required sets.
   */
>>>>>>> 32464ed6
  preProcessCountries() {
    this.countryNames = new Set<string>();
    this.countryISO = new Set<string>();
    this.countryAbbrv3 = new Set<string>();
    this.countryNumeric = new Set<string>();

<<<<<<< HEAD
    for(let country of countriesJSON) {
      this.countryNames.add(toAlphaNumeric(country.name));
=======
    for (const country of countriesJSON) {
      this.countryNames.add(country.name);
>>>>>>> 32464ed6

      if (country.iso_code != null) {
        this.countryISO.add(toAlphaNumeric(country.iso_code));
      }
      if (country.country_alpha_3_code != null) {
        this.countryAbbrv3.add(toAlphaNumeric(country.country_alpha_3_code));
      }
      if (country.country_numeric_code != null) {
        this.countryNumeric.add(toAlphaNumeric(country.country_numeric_code));
      }
    }
  }

<<<<<<< HEAD
  /*
  * Country is detected with high confidence if > 90% of the non-null column
  * values match one of the country formats.
  * If country is not detected, null is returned.
  * If country is detected, the DetectedFormat is returned.
  *
  * @param column: an array of strings representing the column values.
  *
  * @return the DetectedFormat object (or null).
  */
  detectCountryHighConf(column: Array<string>): DetectedFormat {
      const N = column.length;
      let nameCounter = 0;
      let isoCounter = 0;
      let alphaNum3Counter = 0;
      let numberCounter = 0;

      for(let cVal of column) {
        const v = toAlphaNumeric(cVal);
        if (this.countryNames.has(v)) {
          nameCounter++;
        }
        else if (this.countryISO.has(v)) {
          isoCounter++;
        }
        else if (this.countryAbbrv3.has(v)) {
          alphaNum3Counter++;
        }
        else if (this.countryNumeric.has(v)) {
          numberCounter++;
        }
      }

      // Return the detected format.
      if (nameCounter > N * MIN_HIGH_CONF_DETECT) {
        return {propertyName: "name", displayName: "Full Name"};
      }
      else if (isoCounter > N * MIN_HIGH_CONF_DETECT) {
        return {propertyName: "isoCode", displayName: "ISO Code"};
      }
      else if (alphaNum3Counter > N * MIN_HIGH_CONF_DETECT) {
        return {propertyName: "countryAlpha3Code", displayName: "Alpha 3 Code"};
      }
      else if (numberCounter > N * MIN_HIGH_CONF_DETECT) {
        return {propertyName: "countryNumericCode", displayName: "Numeric Code"};
      }
      else {
        return null;
      }
  }

  /**
  * The low confidence column detector simply checks if the column header
  * (string) matches one of the supported place strings in this.placeTypes.
  * The header is converted to lower case and only alphanumeric chars are used.
  * If there is no match, the return value is null.
  *
  * @param header the name of the column.
  *
  * @return the place type string (or null).
  */
  detectLowConfidence(header: string): string {
    const h = header.toLowerCase().replace(/[^a-z0-9]/gi,'');
=======
  /**
   * The low confidence column detector simply checks if the column header
   * (string) matches one of the supported place strings in this.placeTypes.
   * The header is converted to lower case and only alphanumeric chars are used.
   * If there is no match, the return value is null.
   *
   * @param header the name of the column.
   *
   * @return the place type string (or null).
   */
  detectLowConfidence(header: string): string {
    const h = header.toLowerCase().replace(/[^a-z0-9]/gi, "");
>>>>>>> 32464ed6
    return this.placeTypes.has(h) ? this.placeTypes.get(h) : null;
  }

  /**
<<<<<<< HEAD
  * Detecting Place.
  * If nothing is detected, null is returned.
  * Otherwise, the detectedType, the detectedFormat and and confidence level
  * are returned.
  * It is up to the consumer, e.g. in heuristics.ts, to decide whether to
  * pass the low confidence detection back to the user (or not).
  *
  * @param header: the column header string.
  * @param column: an array of string column values.
  *
  * @return the DetectedDetails object (or null).
  */
  detect(header: string, column: Array<string>): DetectedDetails {

=======
   * Detecting Place.
   * If nothing is detected, null is returned.
   * Otherwise, the detectedType, the detectedFormat and and confidence level
   * are returned.
   * It is up to the consumer, e.g. in heuristics.ts, to decide whether to
   * pass the low confidence detection back to the user (or not).
   *
   * @param header: the column header string.
   * @param column: an array of string column values.
   *
   * @return the DetectedDetails object (or null).
   */
  detect(header: string, column: Array<string>): DetectedDetails {
>>>>>>> 32464ed6
    // High Confidence detection is TBD. For now, only doing Low Confidence
    // detection.
    const lcDetected = this.detectLowConfidence(header);
    if (lcDetected == null) {
      return null;
    }

<<<<<<< HEAD
    return {detectedType: lcDetected,
            detectedFormat: PlaceDetector.typeFormatMappings.get(lcDetected)[0],
            confidence: ConfidenceLevel.Low};
=======
    return {
      detectedType: lcDetected,
      detectedFormat: PlaceDetector.typeFormatMappings.get(lcDetected)[0],
      confidence: ConfidenceLevel.Low,
    };
>>>>>>> 32464ed6
  }
}<|MERGE_RESOLUTION|>--- conflicted
+++ resolved
@@ -13,144 +13,147 @@
  * See the License for the specific language governing permissions and
  * limitations under the License.
  */
-import { ConfidenceLevel, DetectedDetails, DetectedFormat } from "../types";
+import {
+  ConfidenceLevel,
+  DetectedDetails,
+  PlaceProperty,
+  PlaceType,
+  TypeProperty,
+} from "../types";
 import countriesJSON from "./country_mappings.json";
 
-<<<<<<< HEAD
 const MIN_HIGH_CONF_DETECT = 0.9;
 
-const PLACE_FORMATS = new Map<string, DetectedFormat>(
+// All supported Place types must be encoded below.
+const PLACE_TYPES = new Map<string, PlaceType>([
+  ["geo", { typeName: "GeoCoordinates", displayName: "Geo Coordinates" }],
+  ["state", { typeName: "state", displayName: "State" }],
+  ["country", { typeName: "country", displayName: "Country" }],
+  ["province", { typeName: "province", displayName: "Province" }],
+  ["municipality", { typeName: "municipality", displayName: "Municipality" }],
+  ["county", { typeName: "county", displayName: "County" }],
+  ["city", { typeName: "city", displayName: "City" }],
+]);
+
+// All supported Place properties must be encoded below.
+const PLACE_PROPERTIES = new Map<string, PlaceProperty>([
+  ["name", { propertyName: "name", displayName: "Name" }],
+  ["lon", { propertyName: "longitude", displayName: "Longitude" }],
+  ["lat", { propertyName: "latitude", displayName: "Latitude" }],
+  ["countryISO", { propertyName: "isoCode", displayName: "ISO Code" }],
   [
-    ["name", {propertyName: "name", displayName: "Full Name"}],
-    ["lon", {propertyName: "longitude", displayName: "Longitude"}],
-    ["lat", {propertyName: "latitude", displayName: "Latitude"}],
-    ["geo", {propertyName: "GeoCoordinates", displayName: "Geo Coordinates"}],
-    ["countryIso", {propertyName: "isoCode", displayName: "ISO Code"}],
-    ["country3", {propertyName: "countryAlpha3Code", displayName: "Alpha 3 Code"}],
-    ["countryNumeric", {propertyName: "countryNumericCode", displayName: "Numeric Code"}]
-  ]
-);
+    "countryAlpha3",
+    { propertyName: "countryAlpha3Code", displayName: "Alpha 3 Code" },
+  ],
+  [
+    "countryNumeric",
+    { propertyName: "countryNumericCode", displayName: "Numeric Code" },
+  ],
+]);
+
+// Helper interface to refer to the place types and place properties.
+interface TPKey {
+  tKey: string;
+  pKey: string;
+}
 
 function toAlphaNumeric(s: string): string {
-  return s.toLowerCase().replace(/[^a-z0-9]/gi,'');
+  return s.toLowerCase().replace(/[^a-z0-9]/gi, "");
 }
 
-/**
-* A PlaceDetector objected is meant to be initialized once. It provides
-* convenience access to all place types and their supported formats. It also
-* supports detecting the place type for each individual column (a header and
-* a list of string values).
-*/
-=======
+function toTypeProperty(t: PlaceType, p: PlaceProperty): TypeProperty {
+  if (p != null) {
+    return {
+      typeName: t.typeName,
+      typeDisplayName: t.displayName,
+      propertyName: p.propertyName,
+      propertyDisplayName: p.displayName,
+    };
+  } else {
+    return { typeName: t.typeName, typeDisplayName: t.displayName };
+  }
+}
+
 /**
  * A PlaceDetector objected is meant to be initialized once. It provides
  * convenience access to all place types and their supported formats. It also
  * supports detecting the place type for each individual column (a header and
  * a list of string values).
  */
->>>>>>> 32464ed6
 export class PlaceDetector {
   countryNames: Set<string>;
   countryISO: Set<string>;
   countryAbbrv3: Set<string>;
   countryNumeric: Set<string>;
 
-  placeTypes: Map<string, string>;
-
-<<<<<<< HEAD
-  static typeFormatMappings = new Map<string, Array<DetectedFormat>>(
+  // A set of all place types and their associated properties.
+  placeTypesAndProperties: Set<TypeProperty>;
+
+  // Mapping between Place types and supported properties associated with each
+  // type.
+  static keyTypePropertyMappings = new Map<string, Array<TPKey>>([
+    ["longitude", [{ tKey: "geo", pKey: "lon" }]],
+    ["latitude", [{ tKey: "geo", pKey: "lat" }]],
+    ["latlon", [{ tKey: "geo", pKey: "name" }]],
+    ["geocoordinates", [{ tKey: "geo", pKey: "name" }]],
     [
-      ["Longitude",     [ PLACE_FORMATS.get("lon"),]],
-      ["Latitude",      [ PLACE_FORMATS.get("lat"),]],
-      ["LatLon",        [ PLACE_FORMATS.get("geo"),]],
-      ["GeoCoordinates",[ PLACE_FORMATS.get("geo"),]],
-      ["Country",       [ PLACE_FORMATS.get("name"),
-                          PLACE_FORMATS.get("countryIso"),
-                          PLACE_FORMATS.get("country3"),
-                          PLACE_FORMATS.get("countryNumeric"),
-                        ]],
-      ["State",         [ PLACE_FORMATS.get("name"),]],
-      ["Province",      [ PLACE_FORMATS.get("name"),]],
-      ["Municipality",  [ PLACE_FORMATS.get("name"),]],
-      ["County",        [ PLACE_FORMATS.get("name"),]],
-      ["City",          [ PLACE_FORMATS.get("name"),]],
-    ]);
-=======
-  static typeFormatMappings = new Map<string, Array<DetectedFormat>>([
-    ["Longitude", [{ propertyName: "longitude", displayName: "Longitude" }]],
-    ["Latitude", [{ propertyName: "latitude", displayName: "Latitude" }]],
-    [
-      "LatLon",
-      [{ propertyName: "GeoCoordinates", displayName: "Geo Coordinates" }],
-    ],
-    [
-      "GeoCoordinates",
-      [{ propertyName: "GeoCoordinates", displayName: "Geo Coordinates" }],
-    ],
-    [
-      "Country",
+      "country",
       [
-        { propertyName: "name", displayName: "Full Name" },
-        { propertyName: "isoCode", displayName: "ISO Code" },
-        { propertyName: "countryAlpha3Code", displayName: "Alpha 3 Code" },
-        { propertyName: "countryNumericCode", displayName: "Numeric Code" },
+        { tKey: "country", pKey: "name" },
+        { tKey: "country", pKey: "countryISO" },
+        { tKey: "country", pKey: "countryAlpha3" },
+        { tKey: "country", pKey: "countryNumeric" },
       ],
     ],
-    ["State", [{ propertyName: "name", displayName: "Full Name" }]],
-    ["Province", [{ propertyName: "name", displayName: "Full Name" }]],
-    ["Municipality", [{ propertyName: "name", displayName: "Full Name" }]],
-    ["County", [{ propertyName: "name", displayName: "Full Name" }]],
-    ["City", [{ propertyName: "name", displayName: "Full Name" }]],
+    ["state", [{ tKey: "state", pKey: "name" }]],
+    ["province", [{ tKey: "province", pKey: "name" }]],
+    ["municipality", [{ tKey: "municipality", pKey: "name" }]],
+    ["county", [{ tKey: "county", pKey: "name" }]],
+    ["city", [{ tKey: "city", pKey: "name" }]],
   ]);
->>>>>>> 32464ed6
 
   constructor() {
     // Set the various class attributes.
     this.preProcessCountries();
-
-    this.placeTypes = new Map<string, string>();
-    for (const key of Array.from(PlaceDetector.typeFormatMappings.keys())) {
-      this.placeTypes.set(key.toLowerCase(), key);
-    }
-  }
-
-  /**
-<<<<<<< HEAD
-  * Returns a Map of all place types and their supported formats.
-  *
-  * @return a map of place types (string) to the supported formats (array).
-  */
-=======
-   * Returns a Map of all place types and their supported formats.
-   *
-   * @return a map of place types (string) to the supported formats (array).
-   */
->>>>>>> 32464ed6
-  validPlaceTypesAndFormats(): Map<string, Array<DetectedFormat>> {
-    return PlaceDetector.typeFormatMappings;
-  }
-
-  /**
-<<<<<<< HEAD
-  * Process the countriesJSON object to generate the required sets.
-  */
-=======
+    this.setValidPlaceTypesAndProperties();
+  }
+
+  /**
+   * Processes keyTypePropertyMappings to set the placeTypesAndProperties attribute.
+   */
+  setValidPlaceTypesAndProperties() {
+    const tpMap = new Map<string, TypeProperty>();
+    const valArray = Array.from(PlaceDetector.keyTypePropertyMappings.values());
+    for (const tpKeys of valArray) {
+      for (const tp of tpKeys) {
+        // Create unique keys using a combination of the type and property.
+        const key = tp.tKey + tp.pKey;
+        if (tpMap.has(key)) {
+          continue;
+        }
+        tpMap.set(
+          key,
+          toTypeProperty(
+            PLACE_TYPES.get(tp.tKey),
+            PLACE_PROPERTIES.get(tp.pKey)
+          )
+        );
+      }
+    }
+    this.placeTypesAndProperties = new Set(tpMap.values());
+  }
+
+  /**
    * Process the countriesJSON object to generate the required sets.
    */
->>>>>>> 32464ed6
   preProcessCountries() {
     this.countryNames = new Set<string>();
     this.countryISO = new Set<string>();
     this.countryAbbrv3 = new Set<string>();
     this.countryNumeric = new Set<string>();
 
-<<<<<<< HEAD
-    for(let country of countriesJSON) {
+    for (const country of countriesJSON) {
       this.countryNames.add(toAlphaNumeric(country.name));
-=======
-    for (const country of countriesJSON) {
-      this.countryNames.add(country.name);
->>>>>>> 32464ed6
 
       if (country.iso_code != null) {
         this.countryISO.add(toAlphaNumeric(country.iso_code));
@@ -164,104 +167,33 @@
     }
   }
 
-<<<<<<< HEAD
-  /*
-  * Country is detected with high confidence if > 90% of the non-null column
-  * values match one of the country formats.
-  * If country is not detected, null is returned.
-  * If country is detected, the DetectedFormat is returned.
-  *
-  * @param column: an array of strings representing the column values.
-  *
-  * @return the DetectedFormat object (or null).
-  */
-  detectCountryHighConf(column: Array<string>): DetectedFormat {
-      const N = column.length;
-      let nameCounter = 0;
-      let isoCounter = 0;
-      let alphaNum3Counter = 0;
-      let numberCounter = 0;
-
-      for(let cVal of column) {
-        const v = toAlphaNumeric(cVal);
-        if (this.countryNames.has(v)) {
-          nameCounter++;
-        }
-        else if (this.countryISO.has(v)) {
-          isoCounter++;
-        }
-        else if (this.countryAbbrv3.has(v)) {
-          alphaNum3Counter++;
-        }
-        else if (this.countryNumeric.has(v)) {
-          numberCounter++;
-        }
-      }
-
-      // Return the detected format.
-      if (nameCounter > N * MIN_HIGH_CONF_DETECT) {
-        return {propertyName: "name", displayName: "Full Name"};
-      }
-      else if (isoCounter > N * MIN_HIGH_CONF_DETECT) {
-        return {propertyName: "isoCode", displayName: "ISO Code"};
-      }
-      else if (alphaNum3Counter > N * MIN_HIGH_CONF_DETECT) {
-        return {propertyName: "countryAlpha3Code", displayName: "Alpha 3 Code"};
-      }
-      else if (numberCounter > N * MIN_HIGH_CONF_DETECT) {
-        return {propertyName: "countryNumericCode", displayName: "Numeric Code"};
-      }
-      else {
-        return null;
-      }
-  }
-
-  /**
-  * The low confidence column detector simply checks if the column header
-  * (string) matches one of the supported place strings in this.placeTypes.
-  * The header is converted to lower case and only alphanumeric chars are used.
-  * If there is no match, the return value is null.
-  *
-  * @param header the name of the column.
-  *
-  * @return the place type string (or null).
-  */
-  detectLowConfidence(header: string): string {
-    const h = header.toLowerCase().replace(/[^a-z0-9]/gi,'');
-=======
   /**
    * The low confidence column detector simply checks if the column header
-   * (string) matches one of the supported place strings in this.placeTypes.
+   * (string) matches one of the keys in keyTypePropertyMappings.
    * The header is converted to lower case and only alphanumeric chars are used.
    * If there is no match, the return value is null.
    *
    * @param header the name of the column.
    *
-   * @return the place type string (or null).
-   */
-  detectLowConfidence(header: string): string {
+   * @return the TypeProperty object (with no PlaceProperty) or null if nothing
+   *  can be determined with low confidence.
+   */
+  detectLowConfidence(header: string): TypeProperty {
     const h = header.toLowerCase().replace(/[^a-z0-9]/gi, "");
->>>>>>> 32464ed6
-    return this.placeTypes.has(h) ? this.placeTypes.get(h) : null;
-  }
-
-  /**
-<<<<<<< HEAD
-  * Detecting Place.
-  * If nothing is detected, null is returned.
-  * Otherwise, the detectedType, the detectedFormat and and confidence level
-  * are returned.
-  * It is up to the consumer, e.g. in heuristics.ts, to decide whether to
-  * pass the low confidence detection back to the user (or not).
-  *
-  * @param header: the column header string.
-  * @param column: an array of string column values.
-  *
-  * @return the DetectedDetails object (or null).
-  */
-  detect(header: string, column: Array<string>): DetectedDetails {
-
-=======
+    if (PlaceDetector.keyTypePropertyMappings.has(h)) {
+      // Use any of the TPKeys in the Array<TPKey> associated with the
+      // value associated with 'h'. All the TPKeys associated with 'h' are
+      // expected to have the same place type (tKey).
+      const typeKey = PlaceDetector.keyTypePropertyMappings.get(h)[0].tKey;
+
+      // Use null for the PlaceProperty because we are only matching types
+      // for the low confidence cases.
+      return toTypeProperty(PLACE_TYPES.get(typeKey), null);
+    }
+    return null;
+  }
+
+  /**
    * Detecting Place.
    * If nothing is detected, null is returned.
    * Otherwise, the detectedType, the detectedFormat and and confidence level
@@ -275,7 +207,6 @@
    * @return the DetectedDetails object (or null).
    */
   detect(header: string, column: Array<string>): DetectedDetails {
->>>>>>> 32464ed6
     // High Confidence detection is TBD. For now, only doing Low Confidence
     // detection.
     const lcDetected = this.detectLowConfidence(header);
@@ -283,16 +214,9 @@
       return null;
     }
 
-<<<<<<< HEAD
-    return {detectedType: lcDetected,
-            detectedFormat: PlaceDetector.typeFormatMappings.get(lcDetected)[0],
-            confidence: ConfidenceLevel.Low};
-=======
     return {
-      detectedType: lcDetected,
-      detectedFormat: PlaceDetector.typeFormatMappings.get(lcDetected)[0],
+      detectedTypeProperty: lcDetected,
       confidence: ConfidenceLevel.Low,
     };
->>>>>>> 32464ed6
   }
 }