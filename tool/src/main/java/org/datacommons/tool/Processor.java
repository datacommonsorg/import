--- conflicted
+++ resolved
@@ -42,11 +42,8 @@
   private ExistenceChecker existenceChecker;
   private ResolutionMode resolutionMode;
   private ExternalIdResolver idResolver;
-<<<<<<< HEAD
+  private StatChecker statChecker;
   private StatVarState statVarState;
-=======
-  private StatChecker statChecker;
->>>>>>> d8f51c5d
   private final Map<OutputFileType, BufferedWriter> writers = new HashMap<>();
   private final List<Mcf.McfGraph> nodesForVariousChecks = new ArrayList<>();
 
@@ -165,15 +162,12 @@
     if (resolutionMode == ResolutionMode.FULL) {
       idResolver = new ExternalIdResolver(HttpClient.newHttpClient(), verbose, logCtx);
     }
-<<<<<<< HEAD
     statVarState = new StatVarState(logCtx);
-=======
     if (args.doStatChecks) {
       Set<String> samplePlaces =
           args.samplePlaces == null ? null : new HashSet<>(args.samplePlaces);
       statChecker = new StatChecker(logCtx, samplePlaces, verbose);
     }
->>>>>>> d8f51c5d
   }
 
   private void processNodes(Mcf.McfType type)
