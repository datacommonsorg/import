// Copyright 2021 Google LLC
//
// Licensed under the Apache License, Version 2.0 (the "License");
// you may not use this file except in compliance with the License.
// You may obtain a copy of the License at
//
//     https://www.apache.org/licenses/LICENSE-2.0
//
// Unless required by applicable law or agreed to in writing, software
// distributed under the License is distributed on an "AS IS" BASIS,
// WITHOUT WARRANTIES OR CONDITIONS OF ANY KIND, either express or implied.
// See the License for the specific language governing permissions and
// limitations under the License.

package org.datacommons.tool;

import java.io.BufferedWriter;
import java.io.File;
import java.io.FileWriter;
import java.io.IOException;
import java.net.http.HttpClient;
import java.nio.file.Path;
import java.util.ArrayList;
import java.util.HashMap;
import java.util.HashSet;
import java.util.List;
import java.util.Map;
import java.util.Set;
import org.apache.logging.log4j.LogManager;
import org.apache.logging.log4j.Logger;
import org.datacommons.proto.Debug;
import org.datacommons.proto.Mcf;
import org.datacommons.util.*;

public class Processor {
  private static final Logger logger = LogManager.getLogger(Processor.class);
  private final LogWrapper logCtx;
  private final FileGroup fileGroup;
  private final boolean verbose;
  // Set only for "genmcf"
  private final Map<OutputFileType, Path> outputFiles;
  private ExistenceChecker existenceChecker;
  private ResolutionMode resolutionMode;
  private ExternalIdResolver idResolver;
  private StatChecker statChecker;
  private final Map<OutputFileType, BufferedWriter> writers = new HashMap<>();
  private final List<Mcf.McfGraph> nodesForVariousChecks = new ArrayList<>();

  // TODO: Produce output MCF files in files corresponding to the input (like prod).
  // We separate output MCF based on *.mcf vs. TMCF/CSV inputs because they often represent
  // different things.  Input MCFs have schema/StatVars while TMCF/CSVs have stats.
  public enum OutputFileType {
    // Output MCF where *.mcf inputs get resolved into.
    INSTANCE_MCF_NODES,
    // Output MCF where failed nodes from *.mcf inputs flow into.
    FAILED_INSTANCE_MCF_NODES,
    // Output MCF where TMCF/CSV inputs get resolved into.
    TABLE_MCF_NODES,
    // Output MCF where TMCF/CSV failed nodes flow into.
    FAILED_TABLE_MCF_NODES,
  };

  public enum ResolutionMode {
    NONE,
    LOCAL,
    FULL,
  };

  static class Args {
    public boolean doExistenceChecks = false;
<<<<<<< HEAD
    public boolean doResolution = false;
    public boolean doStatChecks = false;
    public List<String> samplePlaces = null;
=======
    public ResolutionMode resolutionMode = ResolutionMode.NONE;
>>>>>>> f384cbce
    public boolean verbose = false;
    public FileGroup fileGroup = null;
    public Map<OutputFileType, Path> outputFiles = null;
    LogWrapper logCtx = null;
  }

  public static Integer process(Args args) throws IOException {
    Integer retVal = 0;
    try {
      Processor processor = new Processor(args);

      // Load all the instance MCFs into memory, so we can do existence checks, resolution, etc.
      if (args.doExistenceChecks) {
        logger.info("Loading Instance MCF files into memory");
      } else {
        logger.info("Loading and Checking Instance MCF files");
      }
      processor.processNodes(Mcf.McfType.INSTANCE_MCF);

      // Perform existence checks.
      if (args.doExistenceChecks) {
        logger.info("Checking Instance MCF nodes (with Existence checks)");
        // NOTE: If doExistenceChecks is true, we do a checkNodes() call *after* all instance MCF
        // files are processed (via processNodes). This is so that the newly added schema, StatVar,
        // etc. are known to the Existence Checker first, before existence checks are performed.
        processor.checkNodes();
      }

      if (args.resolutionMode != ResolutionMode.NONE) {
        if (args.resolutionMode == ResolutionMode.FULL) {
          // Find external IDs from in-memory MCF nodes and CSVs, and map them to DCIDs.
          processor.lookupExternalIds();
        }

        // Having looked up the external IDs, resolve the instances.
<<<<<<< HEAD
        Mcf.McfGraph resolvedGraph = processor.resolveNodes();

        // Add stats from resolved graph to statChecker.
        processor.addStats(List.of(resolvedGraph));
=======
        logger.info("Resolving Instance MCF nodes");
        processor.resolveNodes();
>>>>>>> f384cbce

        // Resolution for table nodes will happen inside processTables().
      } else {
        // Add stats from graphs from nodesForVariousChecks to statChecker.
        processor.addStats(processor.nodesForVariousChecks);
      }

      if (!args.fileGroup.getCsvs().isEmpty()) {
        // Process all the tables.
        if (args.resolutionMode == ResolutionMode.FULL) {
          logger.info("Re-loading, Checking and Resolving Table MCF files");
        } else if (args.resolutionMode == ResolutionMode.LOCAL) {
          logger.info("Loading, Checking and Resolving Table MCF files");
        } else {
          logger.info("Loading and Checking Table MCF files");
        }
        processor.processTables();
      } else if (args.fileGroup.getTmcfs() != null) {
        // Sanity check the TMCF nodes.
        logger.info("Loading and Checking Template MCF files");
        processor.processNodes(Mcf.McfType.TEMPLATE_MCF);
      }

      // We've been adding stats to statChecker all along, now do the actual check.
      processor.checkStats();

      if (args.outputFiles != null) {
        processor.closeFiles();
      }
    } catch (DCTooManyFailuresException | InterruptedException ex) {
      // Only for DCTooManyFailuresException, we will dump the logCtx and exit.
      logger.error("Aborting prematurely, see report.json.");
      retVal = -1;
    }
    args.logCtx.persistLog(false);
    return retVal;
  }

  private Processor(Args args) {
    this.logCtx = args.logCtx;
    this.outputFiles = args.outputFiles;
    this.verbose = args.verbose;
    this.fileGroup = args.fileGroup;
    this.resolutionMode = args.resolutionMode;
    if (args.doExistenceChecks) {
      existenceChecker = new ExistenceChecker(HttpClient.newHttpClient(), verbose, logCtx);
    }
    if (resolutionMode == ResolutionMode.FULL) {
      idResolver = new ExternalIdResolver(HttpClient.newHttpClient(), verbose, logCtx);
    }
    if (args.doStatChecks) {
      Set<String> samplePlaces =
          args.samplePlaces == null ? null : new HashSet<>(args.samplePlaces);
      statChecker = new StatChecker(logCtx, samplePlaces, verbose);
    }
  }

  private void processNodes(Mcf.McfType type)
      throws IOException, DCTooManyFailuresException, InterruptedException {
    if (type == Mcf.McfType.INSTANCE_MCF) {
      for (var f : fileGroup.getMcfs()) {
        processNodes(type, f);
      }
    } else {
      for (var f : fileGroup.getTmcfs()) {
        processNodes(type, f);
      }
    }
  }

  private void processNodes(Mcf.McfType type, File file)
      throws IOException, DCTooManyFailuresException, InterruptedException {
    long numNodesProcessed = 0;
    if (verbose) logger.info("Checking {}", file.getName());
    // TODO: isResolved is more allowing, be stricter.
    logCtx.setLocationFile(file.getName());
    McfParser parser = McfParser.init(type, file.getPath(), false, logCtx);
    Mcf.McfGraph n;
    while ((n = parser.parseNextNode()) != null) {
      n = McfMutator.mutate(n.toBuilder(), logCtx);

      if (existenceChecker != null && type == Mcf.McfType.INSTANCE_MCF) {
        // Add instance MCF nodes to ExistenceChecker.  We load all the nodes up first
        // before we check them later in checkNodes().
        existenceChecker.addLocalGraph(n);
      } else {
        McfChecker.check(n, existenceChecker, logCtx);
      }
<<<<<<< HEAD
      if (existenceChecker != null || idResolver != null || statChecker != null) {
=======
      if (existenceChecker != null || resolutionMode != ResolutionMode.NONE) {
>>>>>>> f384cbce
        nodesForVariousChecks.add(n);
      }

      numNodesProcessed++;
      logCtx.provideStatus(numNodesProcessed, "nodes processed");
      if (logCtx.loggedTooManyFailures()) {
        throw new DCTooManyFailuresException("processNodes encountered too many failures");
      }
    }
    logger.info("Checked {} with {} nodes", file.getName(), numNodesProcessed);
  }

  private void processTables()
      throws IOException, DCTooManyFailuresException, InterruptedException {
    if (verbose) logger.info("TMCF " + fileGroup.getTmcf().getName());
    for (File csvFile : fileGroup.getCsvs()) {
      if (verbose) logger.info("Checking CSV " + csvFile.getPath());
      TmcfCsvParser parser =
          TmcfCsvParser.init(
              fileGroup.getTmcf().getPath(), csvFile.getPath(), fileGroup.delimiter(), logCtx);
      // If there were too many failures when initializing the parser, parser will be null and we
      // don't want to continue processing.
      if (logCtx.loggedTooManyFailures()) {
        throw new DCTooManyFailuresException("processTables encountered too many failures");
      }
      Mcf.McfGraph g;
      long numNodesProcessed = 0, numRowsProcessed = 0;
      while ((g = parser.parseNextRow()) != null) {
        g = McfMutator.mutate(g.toBuilder(), logCtx);

        // This will set counters/messages in logCtx.
        boolean success = McfChecker.check(g, existenceChecker, logCtx);
        if (success) {
          logCtx.incrementCounterBy("NumRowSuccesses", 1);
        }
<<<<<<< HEAD
        if (idResolver != null) {
          g = resolveCommon(g, OutputFileType.TABLE_NODES, OutputFileType.FAILED_TABLE_NODES);
=======
        if (resolutionMode != ResolutionMode.NONE) {
          resolveCommon(g, OutputFileType.TABLE_MCF_NODES, OutputFileType.FAILED_TABLE_MCF_NODES);
>>>>>>> f384cbce
        } else {
          if (outputFiles != null) {
            writeGraph(OutputFileType.TABLE_MCF_NODES, g);
          }
        }

        // This will extract and save time series info from the relevant nodes from g and save it
        // to statChecker.
        if (statChecker != null) {
          statChecker.extractSeriesInfoFromGraph(g);
        }
        numNodesProcessed += g.getNodesCount();
        numRowsProcessed++;
        logCtx.provideStatus(numRowsProcessed, "rows processed");
        if (logCtx.loggedTooManyFailures()) {
          throw new DCTooManyFailuresException("processTables encountered too many failures");
        }
      }
      logger.info(
          "Checked "
              + (resolutionMode != ResolutionMode.NONE ? "and Resolved " : "")
              + "CSV {} ({}"
              + " rows, {} nodes)",
          csvFile.getName(),
          numRowsProcessed,
          numNodesProcessed);
    }
    if (existenceChecker != null) existenceChecker.drainRemoteCalls();
  }

  // Called only when existenceChecker is enabled.
  private void checkNodes() throws IOException, InterruptedException, DCTooManyFailuresException {
    long numNodesChecked = 0;
    logCtx.setLocationFile("");
    for (Mcf.McfGraph n : nodesForVariousChecks) {
      McfChecker.check(n, existenceChecker, logCtx);
      numNodesChecked += n.getNodesCount();
      numNodesChecked++;
      logCtx.provideStatus(numNodesChecked, "nodes checked");
      if (logCtx.loggedTooManyFailures()) {
        throw new DCTooManyFailuresException("checkNodes encountered too many failures");
      }
    }
    existenceChecker.drainRemoteCalls();
  }

  // Called only when resolution is enabled.
  private Mcf.McfGraph resolveNodes() throws IOException {
    return resolveCommon(
        McfUtil.mergeGraphs(nodesForVariousChecks),
        OutputFileType.INSTANCE_MCF_NODES,
        OutputFileType.FAILED_INSTANCE_MCF_NODES);
  }

  private Mcf.McfGraph resolveCommon(
      Mcf.McfGraph mcfGraph, OutputFileType successFile, OutputFileType failureFile)
      throws IOException {
    McfResolver resolver = new McfResolver(mcfGraph, verbose, idResolver, logCtx);
    resolver.resolve();
    if (outputFiles != null) {
      var resolved = resolver.resolvedGraph();
      if (!resolved.getNodesMap().isEmpty()) {
        writeGraph(successFile, resolved);
      }
      var failed = resolver.failedGraph();
      if (!failed.getNodesMap().isEmpty()) {
        writeGraph(failureFile, failed);
      }
    }
    return resolver.resolvedGraph();
  }

  // Process all the CSV tables to load all external IDs.
  private void lookupExternalIds()
      throws IOException, InterruptedException, DCTooManyFailuresException {
    LogWrapper dummyLog = new LogWrapper(Debug.Log.newBuilder());
    logger.info("Processing External IDs from Instance MCF nodes");
    long numNodesProcessed = 0;
    for (var g : nodesForVariousChecks) {
      for (var idAndNode : g.getNodesMap().entrySet()) {
        idResolver.submitNode(idAndNode.getValue());
      }
      numNodesProcessed += g.getNodesCount();
      dummyLog.provideStatus(numNodesProcessed, "nodes processed");
      if (dummyLog.loggedTooManyFailures()) {
        System.err.println("Too Many Errors ::\n" + dummyLog.dumpLog());
        throw new DCTooManyFailuresException("encountered too many failures");
      }
    }

    logger.info("Loading and Processing External IDs from Table MCF files");
    long numRowsProcessed = 0;
    for (File csvFile : fileGroup.getCsvs()) {
      if (verbose) logger.info("Reading external IDs from CSV " + csvFile.getPath());
      TmcfCsvParser parser =
          TmcfCsvParser.init(
              fileGroup.getTmcf().getPath(), csvFile.getPath(), fileGroup.delimiter(), dummyLog);
      if (parser == null) continue;
      Mcf.McfGraph g;
      while ((g = parser.parseNextRow()) != null) {
        for (var idAndNode : g.getNodesMap().entrySet()) {
          idResolver.submitNode(idAndNode.getValue());
        }
        numRowsProcessed++;
        dummyLog.provideStatus(numRowsProcessed, "rows processed");
        if (dummyLog.loggedTooManyFailures()) {
          System.err.println("Too Many Errors ::\n" + dummyLog.dumpLog());
          throw new DCTooManyFailuresException("encountered too many failures");
        }
      }
    }
    idResolver.drainRemoteCalls();
  }

  private void writeGraph(OutputFileType type, Mcf.McfGraph graph) throws IOException {
    var writer = writers.getOrDefault(type, null);
    if (writer == null) {
      var fileString = outputFiles.get(type).toString();
      logger.info("Opening output file " + fileString + " of type " + type.name());
      writer = new BufferedWriter(new FileWriter(fileString));
      writers.put(type, writer);
    }
    writer.write(McfUtil.serializeMcfGraph(graph, false));
  }

  private void closeFiles() throws IOException {
    // Close any file that was written to.
    for (var kv : writers.entrySet()) {
      kv.getValue().close();
    }
  }

  // add stats from graphs to statChecker if statChecker is not null
  private void addStats(List<Mcf.McfGraph> graphs) {
    if (statChecker == null) return;
    for (Mcf.McfGraph g : graphs) {
      statChecker.extractSeriesInfoFromGraph(g);
    }
  }

  private void checkStats() {
    if (verbose) logger.info("Performing stats checks");
    if (statChecker == null) return;
    statChecker.check();
  }

  private static class DCTooManyFailuresException extends Exception {
    public DCTooManyFailuresException() {}

    public DCTooManyFailuresException(String message) {
      super(message);
    }
  }
}<|MERGE_RESOLUTION|>--- conflicted
+++ resolved
@@ -68,13 +68,9 @@
 
   static class Args {
     public boolean doExistenceChecks = false;
-<<<<<<< HEAD
-    public boolean doResolution = false;
+    public ResolutionMode resolutionMode = ResolutionMode.NONE;
     public boolean doStatChecks = false;
     public List<String> samplePlaces = null;
-=======
-    public ResolutionMode resolutionMode = ResolutionMode.NONE;
->>>>>>> f384cbce
     public boolean verbose = false;
     public FileGroup fileGroup = null;
     public Map<OutputFileType, Path> outputFiles = null;
@@ -110,15 +106,12 @@
         }
 
         // Having looked up the external IDs, resolve the instances.
-<<<<<<< HEAD
+        logger.info("Resolving Instance MCF nodes");
+        processor.resolveNodes();
         Mcf.McfGraph resolvedGraph = processor.resolveNodes();
 
         // Add stats from resolved graph to statChecker.
         processor.addStats(List.of(resolvedGraph));
-=======
-        logger.info("Resolving Instance MCF nodes");
-        processor.resolveNodes();
->>>>>>> f384cbce
 
         // Resolution for table nodes will happen inside processTables().
       } else {
@@ -207,11 +200,7 @@
       } else {
         McfChecker.check(n, existenceChecker, logCtx);
       }
-<<<<<<< HEAD
-      if (existenceChecker != null || idResolver != null || statChecker != null) {
-=======
-      if (existenceChecker != null || resolutionMode != ResolutionMode.NONE) {
->>>>>>> f384cbce
+      if (existenceChecker != null || resolutionMode != ResolutionMode.NONE || statChecker != null) {
         nodesForVariousChecks.add(n);
       }
 
@@ -247,13 +236,8 @@
         if (success) {
           logCtx.incrementCounterBy("NumRowSuccesses", 1);
         }
-<<<<<<< HEAD
-        if (idResolver != null) {
-          g = resolveCommon(g, OutputFileType.TABLE_NODES, OutputFileType.FAILED_TABLE_NODES);
-=======
         if (resolutionMode != ResolutionMode.NONE) {
-          resolveCommon(g, OutputFileType.TABLE_MCF_NODES, OutputFileType.FAILED_TABLE_MCF_NODES);
->>>>>>> f384cbce
+          g = resolveCommon(g, OutputFileType.TABLE_MCF_NODES, OutputFileType.FAILED_TABLE_MCF_NODES);
         } else {
           if (outputFiles != null) {
             writeGraph(OutputFileType.TABLE_MCF_NODES, g);
