// Copyright 2021 Google LLC
//
// Licensed under the Apache License, Version 2.0 (the "License");
// you may not use this file except in compliance with the License.
// You may obtain a copy of the License at
//
//     https://www.apache.org/licenses/LICENSE-2.0
//
// Unless required by applicable law or agreed to in writing, software
// distributed under the License is distributed on an "AS IS" BASIS,
// WITHOUT WARRANTIES OR CONDITIONS OF ANY KIND, either express or implied.
// See the License for the specific language governing permissions and
// limitations under the License.

package org.datacommons.tool;

import java.io.File;
import java.io.IOException;
import java.net.http.HttpClient;
import java.util.ArrayList;
import java.util.HashSet;
import java.util.List;
import java.util.Set;
import java.util.concurrent.Callable;
import java.util.concurrent.ExecutorService;
import java.util.concurrent.Executors;
import java.util.concurrent.Future;
import org.apache.logging.log4j.LogManager;
import org.apache.logging.log4j.Logger;
import org.datacommons.proto.Debug;
import org.datacommons.proto.Mcf;
import org.datacommons.util.*;

public class Processor {
  private static final Logger logger = LogManager.getLogger(Processor.class);
  private final Args args;
  private ExistenceChecker existenceChecker;
  private ExternalIdResolver idResolver;
  private StatChecker statChecker;
  private StatVarState statVarState;
<<<<<<< HEAD
  private HashSet<Long> svObsState = new HashSet<>();
  private final Map<OutputFileType, BufferedWriter> writers = new HashMap<>();
=======
>>>>>>> f1471aa8
  private final List<Mcf.McfGraph> nodesForVariousChecks = new ArrayList<>();
  private final ExecutorService execService;
  private final LogWrapper logCtx;

  public static Integer process(Args args) throws IOException {
    Integer retVal = 0;
    Processor processor = new Processor(args);
    try {
      // Load all the instance MCFs into memory, so we can do existence checks, resolution, etc.
      if (args.doExistenceChecks) {
        logger.info("Loading Instance MCF files into memory");
      } else {
        logger.info("Loading and Checking Instance MCF files (without Existence checks)");
      }
      processor.processNodes(Mcf.McfType.INSTANCE_MCF);

      // Perform existence checks.
      if (args.doExistenceChecks) {
        logger.info("Checking Instance MCF nodes (with Existence checks)");
        // NOTE: If doExistenceChecks is true, we do a checkNodes() call *after* all instance MCF
        // files are processed (via processNodes). This is so that the newly added schema, StatVar,
        // etc. are known to the Existence Checker first, before existence checks are performed.
        processor.checkNodes();
      }

      if (args.resolutionMode != Args.ResolutionMode.NONE) {
        if (args.resolutionMode == Args.ResolutionMode.FULL) {
          // Find external IDs from in-memory MCF nodes and CSVs, and map them to DCIDs.
          processor.lookupExternalIds();
        }

        // Having looked up the external IDs, resolve the instances.
        logger.info("Resolving Instance MCF nodes");
        Mcf.McfGraph resolvedGraph = processor.resolveNodes();

        // Add stats from resolved graph to statChecker.
        processor.addStats(List.of(resolvedGraph));

        // Resolution for table nodes will happen inside processTables().
      } else {
        // Add stats from graphs from nodesForVariousChecks to statChecker.
        processor.addStats(processor.nodesForVariousChecks);
      }

      if (!args.fileGroup.getCsvs().isEmpty()) {
        String threadStr = "(with numThreads=" + args.numThreads + ")";
        // Process all the tables.
        if (args.resolutionMode == Args.ResolutionMode.FULL) {
          logger.info("Re-loading, Checking and Resolving Table MCF files " + threadStr);
        } else if (args.resolutionMode == Args.ResolutionMode.LOCAL) {
          logger.info("Loading, Checking and Resolving Table MCF files " + threadStr);
        } else {
          logger.info("Loading and Checking Table MCF files " + threadStr);
        }
        processor.processTables();
      } else if (args.fileGroup.getTmcfs() != null) {
        // Sanity check the TMCF nodes.
        logger.info("Loading and Checking Template MCF files");
        processor.processNodes(Mcf.McfType.TEMPLATE_MCF);
      }

      // We've been adding stats to statChecker all along, now do the actual check.
      processor.checkStats();
    } catch (DCTooManyFailuresException | InterruptedException ex) {
      // Only for DCTooManyFailuresException, we will dump the logCtx and exit.
      logger.error("Aborting prematurely, see report.json.");
      retVal = -1;
    }
    processor.logCtx.persistLog();
    return retVal;
  }

  private Processor(Args args) {
    logger.info("Command options: " + args.toString());

    this.args = args;
    this.logCtx =
        new LogWrapper(Debug.Log.newBuilder().setCommandArgs(args.toProto()), args.outputDir);
    if (args.doExistenceChecks) {
      existenceChecker = new ExistenceChecker(HttpClient.newHttpClient(), args.verbose, logCtx);
    }
    if (args.resolutionMode == Args.ResolutionMode.FULL) {
      idResolver = new ExternalIdResolver(HttpClient.newHttpClient(), args.verbose, logCtx);
    }
    statVarState = new StatVarState(logCtx);
    if (args.doStatChecks) {
      Set<String> samplePlaces =
          args.samplePlaces == null ? null : new HashSet<>(args.samplePlaces);
      statChecker = new StatChecker(logCtx, samplePlaces, args.verbose);
    }
    execService = Executors.newFixedThreadPool(args.numThreads);
  }

  private void processNodes(Mcf.McfType type)
      throws IOException, DCTooManyFailuresException, InterruptedException {
    if (type == Mcf.McfType.INSTANCE_MCF) {
      for (var f : args.fileGroup.getMcfs()) {
        processNodes(type, f);
      }
    } else {
      for (var f : args.fileGroup.getTmcfs()) {
        processNodes(type, f);
      }
    }
  }

  private void processNodes(Mcf.McfType type, File file)
      throws IOException, DCTooManyFailuresException, InterruptedException {
    long numNodesProcessed = 0;
    if (args.verbose) logger.info("Checking {}", file.getName());
    // TODO: isResolved is more allowing, be stricter.
    McfParser parser = McfParser.init(type, file.getPath(), false, logCtx);
    Mcf.McfGraph n;
    while ((n = parser.parseNextNode()) != null) {
      n = McfMutator.mutate(n.toBuilder(), logCtx);

      if (existenceChecker != null && type == Mcf.McfType.INSTANCE_MCF) {
        // Add instance MCF nodes to ExistenceChecker.  We load all the nodes up first
        // before we check them later in checkNodes().
        existenceChecker.addLocalGraph(n);
      } else {
        McfChecker.check(n, existenceChecker, statVarState, svObsState, logCtx);
      }
      if (existenceChecker != null
          || args.resolutionMode != Args.ResolutionMode.NONE
          || statChecker != null) {
        nodesForVariousChecks.add(n);
      }

      numNodesProcessed++;
      if (!logCtx.trackStatus(1, "nodes processed")) {
        throw new DCTooManyFailuresException("encountered too many failures");
      }
    }
    logger.info("Checked {} with {} nodes", file.getName(), numNodesProcessed);
  }

  private void processTables()
      throws IOException, DCTooManyFailuresException, InterruptedException {
    // Parallelize
    if (args.verbose) logger.info("TMCF " + args.fileGroup.getTmcf().getName());

    List<Callable<Void>> cbs = new ArrayList<Callable<Void>>(args.fileGroup.getCsvs().size());
    for (File csvFile : args.fileGroup.getCsvs()) {
      cbs.add(
          new Callable<Void>() {
            @Override
            public Void call() throws Exception {
              processTable(csvFile);
              return null;
            }
          });
    }
    List<Future<Void>> futures = execService.invokeAll(cbs);

    if (existenceChecker != null) existenceChecker.drainRemoteCalls();
  }

  // This is a thread-safe function invoked in parallel per CSV file.
  private void processTable(File csvFile)
      throws IOException, DCTooManyFailuresException, InterruptedException {
    if (args.verbose) logger.info("Checking CSV " + csvFile.getPath());
    TmcfCsvParser parser =
        TmcfCsvParser.init(
            args.fileGroup.getTmcf().getPath(),
            csvFile.getPath(),
            args.fileGroup.delimiter(),
            logCtx);
    // If there were too many failures when initializing the parser, parser will be null and we
    // don't want to continue processing.
    if (parser == null) {
      throw new DCTooManyFailuresException("processTables encountered too many failures");
    }
    WriterPair writerPair =
        new WriterPair(
            args,
            Args.OutputFileType.TABLE_MCF_NODES,
            Args.OutputFileType.FAILED_TABLE_MCF_NODES,
            csvFile);
    Mcf.McfGraph g;
    long numNodesProcessed = 0, numRowsProcessed = 0;
    while ((g = parser.parseNextRow()) != null) {
      g = McfMutator.mutate(g.toBuilder(), logCtx);

      // This will set counters/messages in logCtx.
      boolean success = McfChecker.check(g, existenceChecker, statVarState, logCtx);
      if (success) {
        logCtx.incrementInfoCounterBy("NumRowSuccesses", 1);
      }
<<<<<<< HEAD
      Mcf.McfGraph g;
      long numNodesProcessed = 0, numRowsProcessed = 0;
      while ((g = parser.parseNextRow()) != null) {
        g = McfMutator.mutate(g.toBuilder(), logCtx);

        // This will set counters/messages in logCtx.
        boolean success = McfChecker.check(g, existenceChecker, statVarState, svObsState, logCtx);
        if (success) {
          logCtx.incrementCounterBy("NumRowSuccesses", 1);
        }
        if (resolutionMode != ResolutionMode.NONE) {
          g =
              resolveCommon(
                  g, OutputFileType.TABLE_MCF_NODES, OutputFileType.FAILED_TABLE_MCF_NODES);
        } else {
          if (outputFiles != null) {
            writeGraph(OutputFileType.TABLE_MCF_NODES, g);
          }
=======
      if (args.resolutionMode != Args.ResolutionMode.NONE) {
        g = resolveCommon(g, writerPair);
      } else {
        if (args.outputFiles != null) {
          writerPair.writeSuccess(g);
>>>>>>> f1471aa8
        }
      }

      // This will extract and save time series info from the relevant nodes from g and save it
      // to statChecker.
      if (statChecker != null) {
        statChecker.extractSeriesInfoFromGraph(g);
      }
      numNodesProcessed += g.getNodesCount();
      numRowsProcessed++;
      if (!logCtx.trackStatus(1, "rows processed")) {
        throw new DCTooManyFailuresException("encountered too many failures");
      }
    }
    logger.info(
        "Checked "
            + (args.resolutionMode != Args.ResolutionMode.NONE ? "and Resolved " : "")
            + "CSV {} ({}"
            + " rows, {} nodes)",
        csvFile.getName(),
        numRowsProcessed,
        numNodesProcessed);
    writerPair.close();
  }

  // Called only when existenceChecker is enabled.
  private void checkNodes() throws IOException, InterruptedException, DCTooManyFailuresException {
    long numNodesChecked = 0;
    for (Mcf.McfGraph n : nodesForVariousChecks) {
      McfChecker.check(n, existenceChecker, statVarState, svObsState, logCtx);
      numNodesChecked += n.getNodesCount();
      numNodesChecked++;
      if (!logCtx.trackStatus(n.getNodesCount(), "nodes checked")) {
        throw new DCTooManyFailuresException("checkNodes encountered too many failures");
      }
    }
    existenceChecker.drainRemoteCalls();
  }

  // Called only when resolution is enabled.
  private Mcf.McfGraph resolveNodes() throws IOException {
    var writerPair =
        new WriterPair(
            args,
            Args.OutputFileType.INSTANCE_MCF_NODES,
            Args.OutputFileType.FAILED_INSTANCE_MCF_NODES,
            null);
    var result = resolveCommon(McfUtil.mergeGraphs(nodesForVariousChecks), writerPair);
    writerPair.close();
    return result;
  }

  private Mcf.McfGraph resolveCommon(Mcf.McfGraph mcfGraph, WriterPair writerPair)
      throws IOException {
    McfResolver resolver = new McfResolver(mcfGraph, args.verbose, idResolver, logCtx);
    resolver.resolve();
    if (args.outputFiles != null) {
      var resolved = resolver.resolvedGraph();
      if (!resolved.getNodesMap().isEmpty()) {
        writerPair.writeSuccess(resolved);
      }
      var failed = resolver.failedGraph();
      if (!failed.getNodesMap().isEmpty()) {
        writerPair.writeFailure(failed);
      }
    }
    return resolver.resolvedGraph();
  }

  // Process all the CSV tables to load all external IDs.
  private void lookupExternalIds()
      throws IOException, InterruptedException, DCTooManyFailuresException {
    LogWrapper dummyLog = new LogWrapper(Debug.Log.newBuilder());
    logger.info("Processing External IDs from Instance MCF nodes");
    for (var g : nodesForVariousChecks) {
      for (var idAndNode : g.getNodesMap().entrySet()) {
        idResolver.submitNode(idAndNode.getValue());
      }
      if (!dummyLog.trackStatus(g.getNodesCount(), "nodes processed")) {
        System.err.println("Too Many Errors ::\n" + dummyLog.dumpLog());
        throw new DCTooManyFailuresException("encountered too many failures");
      }
    }

    logger.info(
        "Loading and Processing External IDs from Table MCF files (with numThreads="
            + args.numThreads
            + ")");

    List<Callable<Void>> cbs = new ArrayList<Callable<Void>>(args.fileGroup.getCsvs().size());
    for (File csvFile : args.fileGroup.getCsvs()) {
      cbs.add(
          new Callable<Void>() {
            @Override
            public Void call() throws Exception {
              lookupExternalIdsFromTable(csvFile, dummyLog);
              return null;
            }
          });
    }
    List<Future<Void>> futures = execService.invokeAll(cbs);

    idResolver.drainRemoteCalls();
  }

  // This is a thread-safe function invoked in parallel per CSV file.
  private void lookupExternalIdsFromTable(File csvFile, LogWrapper dummyLog)
      throws DCTooManyFailuresException, IOException, InterruptedException {
    if (args.verbose) logger.info("Reading external IDs from CSV " + csvFile.getPath());
    TmcfCsvParser parser =
        TmcfCsvParser.init(
            args.fileGroup.getTmcf().getPath(),
            csvFile.getPath(),
            args.fileGroup.delimiter(),
            dummyLog);
    if (parser == null) return;
    Mcf.McfGraph g;
    while ((g = parser.parseNextRow()) != null) {
      for (var idAndNode : g.getNodesMap().entrySet()) {
        idResolver.submitNode(idAndNode.getValue());
      }
      if (!dummyLog.trackStatus(1, "rows processed")) {
        System.err.println("Too Many Errors ::\n" + dummyLog.dumpLog());
        throw new DCTooManyFailuresException("encountered too many failures");
      }
    }
  }

  // add stats from graphs to statChecker if statChecker is not null
  private void addStats(List<Mcf.McfGraph> graphs) {
    if (statChecker == null) return;
    for (Mcf.McfGraph g : graphs) {
      statChecker.extractSeriesInfoFromGraph(g);
    }
  }

  private void checkStats() {
    if (statChecker == null) return;
    logger.info("Performing stats checks");
    statChecker.check();
  }

  private static class DCTooManyFailuresException extends Exception {
    public DCTooManyFailuresException() {}

    public DCTooManyFailuresException(String message) {
      super(message);
    }
  }
}<|MERGE_RESOLUTION|>--- conflicted
+++ resolved
@@ -38,11 +38,7 @@
   private ExternalIdResolver idResolver;
   private StatChecker statChecker;
   private StatVarState statVarState;
-<<<<<<< HEAD
-  private HashSet<Long> svObsState = new HashSet<>();
-  private final Map<OutputFileType, BufferedWriter> writers = new HashMap<>();
-=======
->>>>>>> f1471aa8
+  private HashSet<Long> svObsState;
   private final List<Mcf.McfGraph> nodesForVariousChecks = new ArrayList<>();
   private final ExecutorService execService;
   private final LogWrapper logCtx;
@@ -128,6 +124,7 @@
       idResolver = new ExternalIdResolver(HttpClient.newHttpClient(), args.verbose, logCtx);
     }
     statVarState = new StatVarState(logCtx);
+    svObsState = new HashSet<>();
     if (args.doStatChecks) {
       Set<String> samplePlaces =
           args.samplePlaces == null ? null : new HashSet<>(args.samplePlaces);
@@ -228,36 +225,15 @@
       g = McfMutator.mutate(g.toBuilder(), logCtx);
 
       // This will set counters/messages in logCtx.
-      boolean success = McfChecker.check(g, existenceChecker, statVarState, logCtx);
+      boolean success = McfChecker.check(g, existenceChecker, statVarState, svObsState, logCtx);
       if (success) {
         logCtx.incrementInfoCounterBy("NumRowSuccesses", 1);
       }
-<<<<<<< HEAD
-      Mcf.McfGraph g;
-      long numNodesProcessed = 0, numRowsProcessed = 0;
-      while ((g = parser.parseNextRow()) != null) {
-        g = McfMutator.mutate(g.toBuilder(), logCtx);
-
-        // This will set counters/messages in logCtx.
-        boolean success = McfChecker.check(g, existenceChecker, statVarState, svObsState, logCtx);
-        if (success) {
-          logCtx.incrementCounterBy("NumRowSuccesses", 1);
-        }
-        if (resolutionMode != ResolutionMode.NONE) {
-          g =
-              resolveCommon(
-                  g, OutputFileType.TABLE_MCF_NODES, OutputFileType.FAILED_TABLE_MCF_NODES);
-        } else {
-          if (outputFiles != null) {
-            writeGraph(OutputFileType.TABLE_MCF_NODES, g);
-          }
-=======
       if (args.resolutionMode != Args.ResolutionMode.NONE) {
         g = resolveCommon(g, writerPair);
       } else {
         if (args.outputFiles != null) {
           writerPair.writeSuccess(g);
->>>>>>> f1471aa8
         }
       }
 
