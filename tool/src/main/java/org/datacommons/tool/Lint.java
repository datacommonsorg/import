// Copyright 2021 Google LLC
//
// Licensed under the Apache License, Version 2.0 (the "License");
// you may not use this file except in compliance with the License.
// You may obtain a copy of the License at
//
//     https://www.apache.org/licenses/LICENSE-2.0
//
// Unless required by applicable law or agreed to in writing, software
// distributed under the License is distributed on an "AS IS" BASIS,
// WITHOUT WARRANTIES OR CONDITIONS OF ANY KIND, either express or implied.
// See the License for the specific language governing permissions and
// limitations under the License.

package org.datacommons.tool;

import com.google.protobuf.InvalidProtocolBufferException;
import java.io.File;
import java.io.IOException;
import java.util.concurrent.Callable;
import org.apache.logging.log4j.LogManager;
import org.apache.logging.log4j.Logger;
import org.datacommons.proto.Debug;
import org.datacommons.proto.Mcf;
import org.datacommons.util.FileGroup;
import org.datacommons.util.LogWrapper;
import picocli.CommandLine;

@CommandLine.Command(name = "lint", description = "Run various checks on input MCF/TMCF/CSV files")
class Lint implements Callable<Integer> {
  private static final Logger logger = LogManager.getLogger(Lint.class);

  @CommandLine.Parameters(
      arity = "1..*",
      description =
          ("List of input files. The file extensions are used to infer the format. "
              + "Valid extensions include .mcf for Instance MCF, .tmcf for Template MCF, "
              + ".csv for tabular text files delimited by comma (overridden with -d), and .tsv "
              + "for tab-delimited tabular files."))
  private File[] files;

  @CommandLine.Option(
      names = {"-d", "--delimiter"},
      description =
          "Delimiter of the input CSV files. Default is ',' for .csv files and '\\t' for "
              + ".tsv files.",
      scope = CommandLine.ScopeType.INHERIT)
  private Character delimiter;

  @CommandLine.Option(
      names = {"-e", "--existence_checks"},
      defaultValue = "false",
      description =
          "Check DCID references to schema nodes against the KG and locally. If set, then "
              + "calls will be made to the Staging API server, and instance MCFs get fully "
              + "loaded into memory.")
  private boolean doExistenceChecks;

  @CommandLine.ParentCommand private Main parent;

  @CommandLine.Spec CommandLine.Model.CommandSpec spec; // injected by picocli

  @Override
  public Integer call() throws IOException, InvalidProtocolBufferException {

    FileGroup fg = FileGroup.Build(files, spec, logger);

    if (delimiter == null) {
      delimiter = fg.GetNumTsv() > 0 ? '\t' : ',';
    }
    LogWrapper logCtx = new LogWrapper(Debug.Log.newBuilder(), parent.outputDir.toPath());
    Processor processor = new Processor(doExistenceChecks, logCtx);
    Integer retVal = 0;
    try {
<<<<<<< HEAD
      // Process all the instance MCF first, so that we can add the nodes for Existence Check.
      for (File f : mcfFiles) {
        processor.processNodes(Mcf.McfType.INSTANCE_MCF, f);
      }
      if (doExistenceChecks) {
        processor.checkAllNodes();
      }
      if (!csvFiles.isEmpty()) {
        processor.processTables(tmcfFiles.get(0), csvFiles, delimiter, null);
=======
      for (File f : fg.GetMcf()) {
        processor.processNodes(Mcf.McfType.INSTANCE_MCF, f);
      }
      if (!fg.GetCsv().isEmpty()) {
        processor.processTables(fg.GetTmcf(), fg.GetCsv(), delimiter, null);
>>>>>>> 312aff59
      } else {
        processor.processNodes(Mcf.McfType.TEMPLATE_MCF, fg.GetTmcf());
      }
    } catch (DCTooManyFailuresException | InterruptedException ex) {
      // Regardless of the failures, we will dump the logCtx and exit.
      retVal = -1;
    }
    logCtx.persistLog(false);
    return retVal;
  }
}<|MERGE_RESOLUTION|>--- conflicted
+++ resolved
@@ -72,23 +72,15 @@
     Processor processor = new Processor(doExistenceChecks, logCtx);
     Integer retVal = 0;
     try {
-<<<<<<< HEAD
       // Process all the instance MCF first, so that we can add the nodes for Existence Check.
-      for (File f : mcfFiles) {
+      for (File f : fg.GetMcf()) {
         processor.processNodes(Mcf.McfType.INSTANCE_MCF, f);
       }
       if (doExistenceChecks) {
         processor.checkAllNodes();
       }
       if (!csvFiles.isEmpty()) {
-        processor.processTables(tmcfFiles.get(0), csvFiles, delimiter, null);
-=======
-      for (File f : fg.GetMcf()) {
-        processor.processNodes(Mcf.McfType.INSTANCE_MCF, f);
-      }
-      if (!fg.GetCsv().isEmpty()) {
         processor.processTables(fg.GetTmcf(), fg.GetCsv(), delimiter, null);
->>>>>>> 312aff59
       } else {
         processor.processNodes(Mcf.McfType.TEMPLATE_MCF, fg.GetTmcf());
       }
