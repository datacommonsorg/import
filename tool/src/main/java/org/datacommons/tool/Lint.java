// Copyright 2021 Google LLC
//
// Licensed under the Apache License, Version 2.0 (the "License");
// you may not use this file except in compliance with the License.
// You may obtain a copy of the License at
//
//     https://www.apache.org/licenses/LICENSE-2.0
//
// Unless required by applicable law or agreed to in writing, software
// distributed under the License is distributed on an "AS IS" BASIS,
// WITHOUT WARRANTIES OR CONDITIONS OF ANY KIND, either express or implied.
// See the License for the specific language governing permissions and
// limitations under the License.

package org.datacommons.tool;

import java.io.File;
import java.io.IOException;
import java.util.concurrent.Callable;
import org.apache.logging.log4j.LogManager;
import org.apache.logging.log4j.Logger;
import org.datacommons.proto.Debug;
import org.datacommons.util.FileGroup;
import org.datacommons.util.LogWrapper;
import picocli.CommandLine;

@CommandLine.Command(name = "lint", description = "Run various checks on input MCF/TMCF/CSV files")
class Lint implements Callable<Integer> {
  private static final Logger logger = LogManager.getLogger(Lint.class);

  @CommandLine.Parameters(
      arity = "1..*",
      description =
          ("List of input files. The file extensions are used to infer the format. "
              + "Valid extensions include .mcf for Instance MCF, .tmcf for Template MCF, "
              + ".csv for tabular text files delimited by comma (overridden with -d), and .tsv "
              + "for tab-delimited tabular files."))
  private File[] files;

  @CommandLine.Option(
      names = {"-d", "--delimiter"},
      description =
          "Delimiter of the input CSV files. Default is ',' for .csv files and '\\t' for "
              + ".tsv files.",
      scope = CommandLine.ScopeType.INHERIT)
  private Character delimiter;

  @CommandLine.ParentCommand private Main parent;

  @CommandLine.Spec CommandLine.Model.CommandSpec spec; // injected by picocli

  @Override
  public Integer call() throws IOException {
    if (!parent.outputDir.exists()) {
      parent.outputDir.mkdirs();
    }
    Processor.Args args = new Processor.Args();
    args.doExistenceChecks = parent.doExistenceChecks;
<<<<<<< HEAD
    args.doResolution = parent.doResolution;
    args.doStatChecks = parent.doStatChecks;
    args.samplePlaces = parent.samplePlaces;
    if (args.samplePlaces != null && !args.doStatChecks) {
      logger.warn(
          "Sample places entered without stat checks being enabled. Sample places will be unused.");
    }
=======
    args.resolutionMode = parent.resolutionMode;
>>>>>>> f384cbce
    args.verbose = parent.verbose;
    args.fileGroup = FileGroup.build(files, spec, delimiter, logger);
    args.logCtx = new LogWrapper(Debug.Log.newBuilder(), parent.outputDir.toPath());
    return Processor.process(args);
  }
}<|MERGE_RESOLUTION|>--- conflicted
+++ resolved
@@ -56,17 +56,13 @@
     }
     Processor.Args args = new Processor.Args();
     args.doExistenceChecks = parent.doExistenceChecks;
-<<<<<<< HEAD
-    args.doResolution = parent.doResolution;
+    args.resolutionMode = parent.resolutionMode;
     args.doStatChecks = parent.doStatChecks;
     args.samplePlaces = parent.samplePlaces;
     if (args.samplePlaces != null && !args.doStatChecks) {
       logger.warn(
           "Sample places entered without stat checks being enabled. Sample places will be unused.");
     }
-=======
-    args.resolutionMode = parent.resolutionMode;
->>>>>>> f384cbce
     args.verbose = parent.verbose;
     args.fileGroup = FileGroup.build(files, spec, delimiter, logger);
     args.logCtx = new LogWrapper(Debug.Log.newBuilder(), parent.outputDir.toPath());
