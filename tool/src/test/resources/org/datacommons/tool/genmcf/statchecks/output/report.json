{
  "levelSummary": {
    "LEVEL_INFO": {
      "counters": {
        "NumRowSuccesses": "22",
        "NumPVSuccesses": "110",
        "Existence_NumChecks": "132",
<<<<<<< HEAD
        "NumRowSuccesses": "21",
=======
        "NumNodeSuccesses": "22",
>>>>>>> da97df9b
        "Existence_NumDcCalls": "1"
      }
    },
    "LEVEL_ERROR": {
      "counters": {
        "Sanity_InconsistentSvObsValues": "1"
      }
    },
    "LEVEL_WARNING": {
      "counters": {
        "StatsCheck_Inconsistent_Date_Granularity": "1",
        "StatsCheck_Inconsistent_Values": "1",
        "StatsCheck_MaxPercentFluctuationGreaterThan500": "1",
        "StatsCheck_Data_Holes": "1"
      }
    }
  },
  "entries": [{
    "level": "LEVEL_ERROR",
    "location": {
      "file": "covid.csv",
      "lineNumber": "7"
    },
    "userMessage": "Found nodes with different values for the same StatVarObservation :: observationAbout: 'geoId/06', variableMeasured: 'CumulativeCount_MedicalTest_ConditionCOVID_19_Positive', observationDate: '2020-02-03', value1: 3.0, value2: 8.0",
    "counterKey": "Sanity_InconsistentSvObsValues"
  }],
  "statsCheckSummary": [{
    "placeDcid": "geoId/06",
    "statVarDcid": "CumulativeCount_MedicalTest_ConditionCOVID_19_Positive",
    "measurementMethod": "",
    "observationPeriod": "",
    "scalingFactor": "",
    "unit": "",
    "validationCounters": [{
      "counterKey": "StatsCheck_Inconsistent_Values",
      "problemPoints": [{
        "date": "2020-02-03",
        "values": [{
          "value": 3.0,
          "locations": [{
            "file": "covid.csv",
            "lineNumber": "6"
          }]
        }, {
          "value": 8.0,
          "locations": [{
            "file": "covid.csv",
            "lineNumber": "7"
          }]
        }]
      }]
    }, {
      "counterKey": "StatsCheck_Data_Holes",
      "additionalDetails": "Data hole found between the dates: 2020-03-03T00:00 and 2020-05-03T00:00"
    }]
  }, {
    "placeDcid": "geoId/0601",
    "statVarDcid": "CumulativeCount_MedicalTest_ConditionCOVID_19_Positive",
    "measurementMethod": "",
    "observationPeriod": "",
    "scalingFactor": "",
    "unit": "",
    "validationCounters": [{
      "counterKey": "StatsCheck_Inconsistent_Date_Granularity",
      "problemPoints": [{
        "date": "2020-03",
        "values": [{
          "value": 1.0,
          "locations": [{
            "file": "covid.csv",
            "lineNumber": "16"
          }]
        }]
      }]
    }]
  }, {
    "placeDcid": "geoId/07",
    "statVarDcid": "CumulativeCount_MedicalTest_ConditionCOVID_19_Positive",
    "measurementMethod": "",
    "observationPeriod": "",
    "scalingFactor": "",
    "unit": "",
    "validationCounters": [{
      "counterKey": "StatsCheck_MaxPercentFluctuationGreaterThan500",
      "problemPoints": [{
        "date": "2020-02-02",
        "values": [{
          "value": 0.0,
          "locations": [{
            "file": "covid.csv",
            "lineNumber": "5"
          }]
        }]
      }, {
        "date": "2020-03-02",
        "values": [{
          "value": 1.0,
          "locations": [{
            "file": "covid.csv",
            "lineNumber": "10"
          }]
        }]
      }],
      "percentDifference": 1000000.0
    }]
  }],
  "commandArgs": {
    "existenceChecks": true,
    "resolution": "RESOLUTION_MODE_FULL",
    "numThreads": 1,
    "statChecks": true
  }
}<|MERGE_RESOLUTION|>--- conflicted
+++ resolved
@@ -5,17 +5,8 @@
         "NumRowSuccesses": "22",
         "NumPVSuccesses": "110",
         "Existence_NumChecks": "132",
-<<<<<<< HEAD
-        "NumRowSuccesses": "21",
-=======
         "NumNodeSuccesses": "22",
->>>>>>> da97df9b
         "Existence_NumDcCalls": "1"
-      }
-    },
-    "LEVEL_ERROR": {
-      "counters": {
-        "Sanity_InconsistentSvObsValues": "1"
       }
     },
     "LEVEL_WARNING": {
