<html>
  <head>
    <title>Summary Report</title>
    <!-- required by DataTables -->
    <script src="https://ajax.googleapis.com/ajax/libs/jquery/3.6.0/jquery.min.js" type="text/javascript"></script>

    <!-- DataTables documentation: https://datatables.net/ -->
    <link rel="stylesheet" type="text/css" href="https://cdn.datatables.net/v/dt/dt-1.12.1/datatables.min.css"/>
    <script type="text/javascript" src="https://cdn.datatables.net/v/dt/dt-1.12.1/datatables.min.js"></script>
  </head>
  <body>
    <style>
      table,
      td,
      th {
        border: 1px solid black;
        border-collapse: collapse;
        padding: 5px;
      }
      td, th {
        max-width: 25rem;
        word-wrap: break-word;
        vertical-align: top;
      }
      tbody tr:hover {
        background-color: #ccc;
      }
<<<<<<< HEAD
      .datatables-table{
        border: 0;
      }
      summary {
=======
      .place-series-summary {
>>>>>>> 0d826694
        cursor: pointer;
        font-size: 1.2rem;
        font-weight: bold;
        padding-bottom: 1rem;
      }
      .place-series-details {
        padding-bottom: 1rem;
      }
      .toc-details-ul {
        list-style: none;
        padding-left: 0;
      }
      #go-to-top{
        position: fixed;
        bottom: 10px;
        right: 10px;
      }
    </style>
    <a name="top"></a>
    <div id="go-to-top">
      <a href="#top">Go to Top</a>
    </div>
    <h1>Summary Report</h1>
    <h3>Table of Contents</h3>
    <ul>
      <li><a href="#import-run-details">Import Run Details</a></li>
      <li><a href="#counters">Counters</a></li>
      <ul class="toc-details-ul">
                  <li>
            <details>
              <summary>
                <a href="#counters--LEVEL_INFO">
                  LEVEL_INFO
                </a>
              </summary>
              <ul>
                <li>
                  <a href="#counters--LEVEL_INFO--NumRowSuccesses">NumRowSuccesses</a>
                </li>
                <li>
                  <a href="#counters--LEVEL_INFO--NumPVSuccesses">NumPVSuccesses</a>
                </li>
                <li>
                  <a href="#counters--LEVEL_INFO--Existence_NumChecks">Existence_NumChecks</a>
                </li>
                <li>
                  <a href="#counters--LEVEL_INFO--NumNodeSuccesses">NumNodeSuccesses</a>
                </li>
                <li>
                  <a href="#counters--LEVEL_INFO--Resolution_NumDcCalls">Resolution_NumDcCalls</a>
                </li>
                <li>
                  <a href="#counters--LEVEL_INFO--Existence_NumDcCalls">Existence_NumDcCalls</a>
                </li>
              </ul>
            </details>
          </li>
          <li>
            <details>
              <summary>
                <a href="#counters--LEVEL_WARNING">
                  LEVEL_WARNING
                </a>
              </summary>
              <ul>
                <li>
                  <a href="#counters--LEVEL_WARNING--Existence_MissingReference_Property">Existence_MissingReference_Property</a>
                </li>
                <li>
                  <a href="#counters--LEVEL_WARNING--Existence_MissingReference_variableMeasured">Existence_MissingReference_variableMeasured</a>
                </li>
                <li>
                  <a href="#counters--LEVEL_WARNING--Existence_MissingReference_typeOf">Existence_MissingReference_typeOf</a>
                </li>
              </ul>
            </details>
          </li>
          <li>
            <details>
              <summary>
                <a href="#counters--LEVEL_ERROR">
                  LEVEL_ERROR
                </a>
              </summary>
              <ul>
                <li>
                  <a href="#counters--LEVEL_ERROR--Resolution_DcidAssignmentFailure_Song">Resolution_DcidAssignmentFailure_Song</a>
                </li>
                <li>
                  <a href="#counters--LEVEL_ERROR--Resolution_ReferenceToFailedNode_variableMeasured">Resolution_ReferenceToFailedNode_variableMeasured</a>
                </li>
                <li>
                  <a href="#counters--LEVEL_ERROR--Resolution_OrphanLocalReference_parent">Resolution_OrphanLocalReference_parent</a>
                </li>
                <li>
                  <a href="#counters--LEVEL_ERROR--Resolution_DcidAssignmentFailure_MusicAlbum">Resolution_DcidAssignmentFailure_MusicAlbum</a>
                </li>
                <li>
                  <a href="#counters--LEVEL_ERROR--Sanity_MissingOrEmpty_statType">Sanity_MissingOrEmpty_statType</a>
                </li>
                <li>
                  <a href="#counters--LEVEL_ERROR--Sanity_MissingOrEmpty_dcid">Sanity_MissingOrEmpty_dcid</a>
                </li>
                <li>
                  <a href="#counters--LEVEL_ERROR--Resolution_DcidAssignmentFailure_StatisticalVariable">Resolution_DcidAssignmentFailure_StatisticalVariable</a>
                </li>
              </ul>
            </details>
          </li>
      </ul>
      
        <li><a href="#statvars"">StatVarObservations by StatVar</a></li>
          <details>
            <summary>StatVars</summary>
              <ul>
                  <li>
                    <a href="#statvars--Count_Person">Count_Person</a>
                  </li>
                  <li>
                    <a href="#statvars--CumulativeCount_MedicalTest_ConditionCOVID_19_Positive_Super_Super_Super_Super_Super_Long_Variable_Name">CumulativeCount_MedicalTest_ConditionCOVID_19_Positive_Super_Super_Super_Super_Super_Long_Variable_Name</a>
                  </li>
              </ul>
          </details>

        <li><a href="#places"">Series Summaries for Sample Places</a></li>
        <ul class="toc-details-ul">
            <li>
              <details>
                <summary>
                  <a href="#places--geoId/0649670">geoId/0649670</a>
                </summary>
                <ul>
                  <li>
                    <a href="#places--geoId/0649670--Count_Person">Count_Person</a>
                  </li>
                </ul>
              </details>
            </li>
            <li>
              <details>
                <summary>
                  <a href="#places--wikidataId/Q1186">wikidataId/Q1186</a>
                </summary>
                <ul>
                  <li>
                    <a href="#places--wikidataId/Q1186--CumulativeCount_MedicalTest_ConditionCOVID_19_Positive_Super_Super_Super_Super_Super_Long_Variable_Name">CumulativeCount_MedicalTest_ConditionCOVID_19_Positive_Super_Super_Super_Super_Super_Long_Variable_Name</a>
                  </li>
                </ul>
              </details>
            </li>
            <li>
              <details>
                <summary>
                  <a href="#places--wikidataId/Q1353">wikidataId/Q1353</a>
                </summary>
                <ul>
                  <li>
                    <a href="#places--wikidataId/Q1353--CumulativeCount_MedicalTest_ConditionCOVID_19_Positive_Super_Super_Super_Super_Super_Long_Variable_Name">CumulativeCount_MedicalTest_ConditionCOVID_19_Positive_Super_Super_Super_Super_Super_Long_Variable_Name</a>
                  </li>
                </ul>
              </details>
            </li>
            <li>
              <details>
                <summary>
                  <a href="#places--wikidataId/Q1437">wikidataId/Q1437</a>
                </summary>
                <ul>
                  <li>
                    <a href="#places--wikidataId/Q1437--CumulativeCount_MedicalTest_ConditionCOVID_19_Positive_Super_Super_Super_Super_Super_Long_Variable_Name">CumulativeCount_MedicalTest_ConditionCOVID_19_Positive_Super_Super_Super_Super_Super_Long_Variable_Name</a>
                  </li>
                </ul>
              </details>
            </li>
            <li>
              <details>
                <summary>
                  <a href="#places--wikidataId/Q677037">wikidataId/Q677037</a>
                </summary>
                <ul>
                  <li>
                    <a href="#places--wikidataId/Q677037--CumulativeCount_MedicalTest_ConditionCOVID_19_Positive_Super_Super_Super_Super_Super_Long_Variable_Name">CumulativeCount_MedicalTest_ConditionCOVID_19_Positive_Super_Super_Super_Super_Super_Long_Variable_Name</a>
                  </li>
                </ul>
              </details>
            </li>
        </ul>
    </ul>

    <div>
      <h2>
        <a name="import-run-details" href="#import-run-details">Import Run Details</a>
      </h2>  
      <table>
        <tr>
          <td>Existence Checks Enabled</td>
          <td>yes</td>
        </tr>
        <tr>
          <td>Resolution Mode</td>
          <td>RESOLUTION_MODE_FULL</td>
        </tr>
        <tr>
          <td>Num Threads</td>
          <td>1</td>
        </tr>
        <tr>
          <td>Stat Checks Enabled</td>
          <td>yes</td>
        </tr>
        <tr>
          <td>Sample Places Entered</td>
          <td></td>
        </tr>
      </table>
    </div>

    
    <div>
      <h2>
        <a name="counters" href="#counters">Counters</a>
      </h2>
      <table>
        <thead>
          <tr>
            <th>Counter Name</th>
            <th>Num Occurences</th>
          </tr>
        </thead>
            <tbody>
              <tr>
                <th colspan="2" align="left"><a href="#counters--LEVEL_INFO" name="counters--LEVEL_INFO">LEVEL_INFO</a></th>
              </tr>
                <tr>
                  <td><a href="#counters--LEVEL_INFO--NumRowSuccesses" name="counters--LEVEL_INFO--NumRowSuccesses">NumRowSuccesses</a></td>
                  <td>10</td>
                </tr>
                <tr>
                  <td><a href="#counters--LEVEL_INFO--NumPVSuccesses" name="counters--LEVEL_INFO--NumPVSuccesses">NumPVSuccesses</a></td>
                  <td>100</td>
                </tr>
                <tr>
                  <td><a href="#counters--LEVEL_INFO--Existence_NumChecks" name="counters--LEVEL_INFO--Existence_NumChecks">Existence_NumChecks</a></td>
                  <td>145</td>
                </tr>
                <tr>
                  <td><a href="#counters--LEVEL_INFO--NumNodeSuccesses" name="counters--LEVEL_INFO--NumNodeSuccesses">NumNodeSuccesses</a></td>
                  <td>20</td>
                </tr>
                <tr>
                  <td><a href="#counters--LEVEL_INFO--Resolution_NumDcCalls" name="counters--LEVEL_INFO--Resolution_NumDcCalls">Resolution_NumDcCalls</a></td>
                  <td>1</td>
                </tr>
                <tr>
                  <td><a href="#counters--LEVEL_INFO--Existence_NumDcCalls" name="counters--LEVEL_INFO--Existence_NumDcCalls">Existence_NumDcCalls</a></td>
                  <td>2</td>
                </tr>
            </tbody>
            <tbody>
              <tr>
                <th colspan="2" align="left"><a href="#counters--LEVEL_WARNING" name="counters--LEVEL_WARNING">LEVEL_WARNING</a></th>
              </tr>
                <tr>
                  <td><a href="#counters--LEVEL_WARNING--Existence_MissingReference_Property" name="counters--LEVEL_WARNING--Existence_MissingReference_Property">Existence_MissingReference_Property</a></td>
                  <td>2</td>
                </tr>
                <tr>
                  <td><a href="#counters--LEVEL_WARNING--Existence_MissingReference_variableMeasured" name="counters--LEVEL_WARNING--Existence_MissingReference_variableMeasured">Existence_MissingReference_variableMeasured</a></td>
                  <td>10</td>
                </tr>
                <tr>
                  <td><a href="#counters--LEVEL_WARNING--Existence_MissingReference_typeOf" name="counters--LEVEL_WARNING--Existence_MissingReference_typeOf">Existence_MissingReference_typeOf</a></td>
                  <td>1</td>
                </tr>
            </tbody>
            <tbody>
              <tr>
                <th colspan="2" align="left"><a href="#counters--LEVEL_ERROR" name="counters--LEVEL_ERROR">LEVEL_ERROR</a></th>
              </tr>
                <tr>
                  <td><a href="#counters--LEVEL_ERROR--Resolution_DcidAssignmentFailure_Song" name="counters--LEVEL_ERROR--Resolution_DcidAssignmentFailure_Song">Resolution_DcidAssignmentFailure_Song</a></td>
                  <td>1</td>
                </tr>
                <tr>
                  <td><a href="#counters--LEVEL_ERROR--Resolution_ReferenceToFailedNode_variableMeasured" name="counters--LEVEL_ERROR--Resolution_ReferenceToFailedNode_variableMeasured">Resolution_ReferenceToFailedNode_variableMeasured</a></td>
                  <td>1</td>
                </tr>
                <tr>
                  <td><a href="#counters--LEVEL_ERROR--Resolution_OrphanLocalReference_parent" name="counters--LEVEL_ERROR--Resolution_OrphanLocalReference_parent">Resolution_OrphanLocalReference_parent</a></td>
                  <td>1</td>
                </tr>
                <tr>
                  <td><a href="#counters--LEVEL_ERROR--Resolution_DcidAssignmentFailure_MusicAlbum" name="counters--LEVEL_ERROR--Resolution_DcidAssignmentFailure_MusicAlbum">Resolution_DcidAssignmentFailure_MusicAlbum</a></td>
                  <td>1</td>
                </tr>
                <tr>
                  <td><a href="#counters--LEVEL_ERROR--Sanity_MissingOrEmpty_statType" name="counters--LEVEL_ERROR--Sanity_MissingOrEmpty_statType">Sanity_MissingOrEmpty_statType</a></td>
                  <td>1</td>
                </tr>
                <tr>
                  <td><a href="#counters--LEVEL_ERROR--Sanity_MissingOrEmpty_dcid" name="counters--LEVEL_ERROR--Sanity_MissingOrEmpty_dcid">Sanity_MissingOrEmpty_dcid</a></td>
                  <td>1</td>
                </tr>
                <tr>
                  <td><a href="#counters--LEVEL_ERROR--Resolution_DcidAssignmentFailure_StatisticalVariable" name="counters--LEVEL_ERROR--Resolution_DcidAssignmentFailure_StatisticalVariable">Resolution_DcidAssignmentFailure_StatisticalVariable</a></td>
                  <td>1</td>
                </tr>
            </tbody>
      </table>
    </div>
      
      <div>
<<<<<<< HEAD
        <h2>StatVarObservations by StatVar</h2>
        <!-- 
          classes here provide styling through DataTables.
          documentation:
          - hover: https://datatables.net/examples/styling/hover.html
          - order-column: https://datatables.net/examples/styling/order-column.html
        -->
        <table id="statvars-table" class="datatables-table hover order-column" width="95%">
=======
        <h2>
          <a name="statvars" href="#statvars">StatVarObservations by StatVar</a>
        </h2>
        <table width="95%">
>>>>>>> 0d826694
          <thead>
            <tr>
              <th>Stat Var</th>
              <th>Num Places</th>
              <th>Num Observations</th>
              <th>Num Observation Dates</th>
              <th>Min Date</th>
              <th>Max Date</th>
              <th>Measurement Methods</th>
              <th>Units</th>
              <th>Scaling Factors</th>
              <th>Observation Periods</th>
            </tr>
          </thead>
          <tbody>
            <tr>
              <td><a name="statvars--Count_Person" href="#statvars--Count_Person">Count_Person</a></td>
              <td>1</td>
              <td>1</td>
              <td>1</td>
              <td>2017-01</td>
              <td>2017-01</td>
              <td>
                <div></div>
              </td>
              <td>
                <div></div>
              </td>
              <td>
                <div></div>
              </td>
              <td>
                <div></div>
              </td>
            </tr>
            <tr>
              <td><a name="statvars--CumulativeCount_MedicalTest_ConditionCOVID_19_Positive_Super_Super_Super_Super_Super_Long_Variable_Name" href="#statvars--CumulativeCount_MedicalTest_ConditionCOVID_19_Positive_Super_Super_Super_Super_Super_Long_Variable_Name">CumulativeCount_MedicalTest_ConditionCOVID_19_Positive_Super_Super_Super_Super_Super_Long_Variable_Name</a></td>
              <td>4</td>
              <td>10</td>
              <td>5</td>
              <td>2020-01-30</td>
              <td>2020-03-03</td>
              <td>
                <div></div>
              </td>
              <td>
                <div></div>
              </td>
              <td>
                <div></div>
              </td>
              <td>
                <div></div>
              </td>
            </tr>
          </tbody>
        </table>
      </div>
      <div>
<<<<<<< HEAD
        <h2>Series Summaries for Sample Places</h2>
            <details open>
              <summary>geoId/0649670</summary>
              <table id="sampleplaces-table--1" class="datatables-table hover order-column" width="95%">
                <thead>
                  <tr>
                    <th>Stat Var</th>
                    <th>Num Observations</th>
                    <th>Dates</th>
                    <th>Corresponding Values</th>
                    <th>Measurement Methods</th>
                    <th>Units</th>
                    <th>Scaling Factors</th>
                    <th>Observation Periods</th>
                    <th>Time Series Chart</th>
                  </tr>
                </thead>
                <tbody>
                  <tr>
                    <td>Count_Person</td>
                    <td>1</td>
                    <td>2017-01</td>
                    <td>1,000</td>
                    <td>
                    </td>
                    <td>
                    </td>
                    <td>
                    </td>
                    <td>
                    </td>
                    <td style="max-width:none;text-align: -webkit-center;"><svg xmlns="http://www.w3.org/2000/svg" xmlns:xlink="http://www.w3.org/1999/xlink" xmlns:jfreesvg="http://www.jfree.org/jfreesvg/svg" width="500" height="250" text-rendering="auto" shape-rendering="auto">
=======
        <h2>
          <a name="places" href="#places">Series Summaries for Sample Places</a>
        </h2>
          <details class="place-series-details">
            <summary class="place-series-summary"><a name="places--geoId/0649670" href="#places--geoId/0649670">geoId/0649670</a></summary>
            <table width="95%">
              <thead>
                <tr>
                  <th>Stat Var</th>
                  <th>Num Observations</th>
                  <th>Dates</th>
                  <th>Corresponding Values</th>
                  <th>Measurement Methods</th>
                  <th>Units</th>
                  <th>Scaling Factors</th>
                  <th>Observation Periods</th>
                  <th>Time Series Chart</th>
                </tr>
              </thead>
              <tbody>
                <tr>
                  <td><a href="#places--geoId/0649670--Count_Person" name="places--geoId/0649670--Count_Person">Count_Person</a></td>
                  <td>1</td>
                  <td>2017-01</td>
                  <td>1,000</td>
                  <td>
                  </td>
                  <td>
                  </td>
                  <td>
                  </td>
                  <td>
                  </td>
                  <td style="max-width:none;text-align: -webkit-center;"><svg xmlns="http://www.w3.org/2000/svg" xmlns:xlink="http://www.w3.org/1999/xlink" xmlns:jfreesvg="http://www.jfree.org/jfreesvg/svg" width="500" height="250" text-rendering="auto" shape-rendering="auto">
>>>>>>> 0d826694
<defs><clipPath id="testclip-0"><path d="M 0 0 L 500 0 L 500 250 L 0 250 L 0 0 Z "/></clipPath>
<clipPath id="testclip-1"><path d="M 52 10 L 52 227 L 488 227 L 488 10 Z "/></clipPath>
</defs>
<rect x="0" y="0" width="500" height="250" style="fill: rgb(255,255,255); fill-opacity: 1.0" transform="matrix(1,0,0,1,0,0)" clip-path="url(#testclip-0)"/><rect x="52" y="10" width="436" height="217" style="fill: rgb(255,255,255); fill-opacity: 1.0" transform="matrix(1,0,0,1,0,0)" clip-path="url(#testclip-0)"/><line x1="52" y1="231" x2="488" y2="231" style="stroke-width: 0.5;stroke: rgb(128,128,128);stroke-opacity: 1.0;stroke-linecap: square;shape-rendering:crispEdges;" transform="matrix(1,0,0,1,0,0)" clip-path="url(#testclip-0)"/><g transform="matrix(1,0,0,1,0,0)"><text x="31" y="245.64" style="fill: rgb(64,64,64); fill-opacity: 1.0; font-family: sans-serif; font-size: 10px;" clip-path="url(#testclip-0)">2016-12</text></g><line x1="52" y1="233" x2="52" y2="231" style="stroke-width: 0.5;stroke: rgb(128,128,128);stroke-opacity: 1.0;stroke-linecap: square;shape-rendering:crispEdges;" transform="matrix(1,0,0,1,0,0)" clip-path="url(#testclip-0)"/><g transform="matrix(1,0,0,1,0,0)"><text x="249" y="245.64" style="fill: rgb(64,64,64); fill-opacity: 1.0; font-family: sans-serif; font-size: 10px;" clip-path="url(#testclip-0)">2017-01</text></g><line x1="270" y1="233" x2="270" y2="231" style="stroke-width: 0.5;stroke: rgb(128,128,128);stroke-opacity: 1.0;stroke-linecap: square;shape-rendering:crispEdges;" transform="matrix(1,0,0,1,0,0)" clip-path="url(#testclip-0)"/><line x1="48" y1="10" x2="48" y2="227" style="stroke-width: 0.5;stroke: rgb(128,128,128);stroke-opacity: 1.0;stroke-linecap: square;shape-rendering:crispEdges;" transform="matrix(1,0,0,1,0,0)" clip-path="url(#testclip-0)"/><g transform="matrix(1,0,0,1,0,0)"><text x="13" y="231.14" style="fill: rgb(64,64,64); fill-opacity: 1.0; font-family: sans-serif; font-size: 10px;" clip-path="url(#testclip-0)">999.0</text></g><line x1="46" y1="227" x2="48" y2="227" style="stroke-width: 0.5;stroke: rgb(128,128,128);stroke-opacity: 1.0;stroke-linecap: square;shape-rendering:crispEdges;" transform="matrix(1,0,0,1,0,0)" clip-path="url(#testclip-0)"/><g transform="matrix(1,0,0,1,0,0)"><text x="13" y="209.44" style="fill: rgb(64,64,64); fill-opacity: 1.0; font-family: sans-serif; font-size: 10px;" clip-path="url(#testclip-0)">999.2</text></g><line x1="46" y1="205.3" x2="48" y2="205.3" style="stroke-width: 0.5;stroke: rgb(128,128,128);stroke-opacity: 1.0;stroke-linecap: square;shape-rendering:crispEdges;" transform="matrix(1,0,0,1,0,0)" clip-path="url(#testclip-0)"/><g transform="matrix(1,0,0,1,0,0)"><text x="13" y="187.74" style="fill: rgb(64,64,64); fill-opacity: 1.0; font-family: sans-serif; font-size: 10px;" clip-path="url(#testclip-0)">999.4</text></g><line x1="46" y1="183.6" x2="48" y2="183.6" style="stroke-width: 0.5;stroke: rgb(128,128,128);stroke-opacity: 1.0;stroke-linecap: square;shape-rendering:crispEdges;" transform="matrix(1,0,0,1,0,0)" clip-path="url(#testclip-0)"/><g transform="matrix(1,0,0,1,0,0)"><text x="13" y="166.04" style="fill: rgb(64,64,64); fill-opacity: 1.0; font-family: sans-serif; font-size: 10px;" clip-path="url(#testclip-0)">999.6</text></g><line x1="46" y1="161.9" x2="48" y2="161.9" style="stroke-width: 0.5;stroke: rgb(128,128,128);stroke-opacity: 1.0;stroke-linecap: square;shape-rendering:crispEdges;" transform="matrix(1,0,0,1,0,0)" clip-path="url(#testclip-0)"/><g transform="matrix(1,0,0,1,0,0)"><text x="13" y="144.34" style="fill: rgb(64,64,64); fill-opacity: 1.0; font-family: sans-serif; font-size: 10px;" clip-path="url(#testclip-0)">999.8</text></g><line x1="46" y1="140.2" x2="48" y2="140.2" style="stroke-width: 0.5;stroke: rgb(128,128,128);stroke-opacity: 1.0;stroke-linecap: square;shape-rendering:crispEdges;" transform="matrix(1,0,0,1,0,0)" clip-path="url(#testclip-0)"/><g transform="matrix(1,0,0,1,0,0)"><text x="7" y="122.64" style="fill: rgb(64,64,64); fill-opacity: 1.0; font-family: sans-serif; font-size: 10px;" clip-path="url(#testclip-0)">1000.0</text></g><line x1="46" y1="118.5" x2="48" y2="118.5" style="stroke-width: 0.5;stroke: rgb(128,128,128);stroke-opacity: 1.0;stroke-linecap: square;shape-rendering:crispEdges;" transform="matrix(1,0,0,1,0,0)" clip-path="url(#testclip-0)"/><g transform="matrix(1,0,0,1,0,0)"><text x="7" y="100.94" style="fill: rgb(64,64,64); fill-opacity: 1.0; font-family: sans-serif; font-size: 10px;" clip-path="url(#testclip-0)">1000.2</text></g><line x1="46" y1="96.8" x2="48" y2="96.8" style="stroke-width: 0.5;stroke: rgb(128,128,128);stroke-opacity: 1.0;stroke-linecap: square;shape-rendering:crispEdges;" transform="matrix(1,0,0,1,0,0)" clip-path="url(#testclip-0)"/><g transform="matrix(1,0,0,1,0,0)"><text x="7" y="79.24" style="fill: rgb(64,64,64); fill-opacity: 1.0; font-family: sans-serif; font-size: 10px;" clip-path="url(#testclip-0)">1000.4</text></g><line x1="46" y1="75.1" x2="48" y2="75.1" style="stroke-width: 0.5;stroke: rgb(128,128,128);stroke-opacity: 1.0;stroke-linecap: square;shape-rendering:crispEdges;" transform="matrix(1,0,0,1,0,0)" clip-path="url(#testclip-0)"/><g transform="matrix(1,0,0,1,0,0)"><text x="7" y="57.54" style="fill: rgb(64,64,64); fill-opacity: 1.0; font-family: sans-serif; font-size: 10px;" clip-path="url(#testclip-0)">1000.6</text></g><line x1="46" y1="53.4" x2="48" y2="53.4" style="stroke-width: 0.5;stroke: rgb(128,128,128);stroke-opacity: 1.0;stroke-linecap: square;shape-rendering:crispEdges;" transform="matrix(1,0,0,1,0,0)" clip-path="url(#testclip-0)"/><g transform="matrix(1,0,0,1,0,0)"><text x="7" y="35.84" style="fill: rgb(64,64,64); fill-opacity: 1.0; font-family: sans-serif; font-size: 10px;" clip-path="url(#testclip-0)">1000.8</text></g><line x1="46" y1="31.7" x2="48" y2="31.7" style="stroke-width: 0.5;stroke: rgb(128,128,128);stroke-opacity: 1.0;stroke-linecap: square;shape-rendering:crispEdges;" transform="matrix(1,0,0,1,0,0)" clip-path="url(#testclip-0)"/><g transform="matrix(1,0,0,1,0,0)"><text x="7" y="14.14" style="fill: rgb(64,64,64); fill-opacity: 1.0; font-family: sans-serif; font-size: 10px;" clip-path="url(#testclip-0)">1001.0</text></g><line x1="46" y1="10" x2="48" y2="10" style="stroke-width: 0.5;stroke: rgb(128,128,128);stroke-opacity: 1.0;stroke-linecap: square;shape-rendering:crispEdges;" transform="matrix(1,0,0,1,0,0)" clip-path="url(#testclip-0)"/><line x1="52" y1="10" x2="52" y2="227" style="stroke-width: 0.5;stroke: rgb(255,255,255);stroke-opacity: 1.0;stroke-linejoin: bevel;stroke-dasharray: 2.0, 2.0;shape-rendering:crispEdges;" transform="matrix(1,0,0,1,0,0)" clip-path="url(#testclip-1)"/><line x1="270" y1="10" x2="270" y2="227" style="stroke-width: 0.5;stroke: rgb(255,255,255);stroke-opacity: 1.0;stroke-linejoin: bevel;stroke-dasharray: 2.0, 2.0;shape-rendering:crispEdges;" transform="matrix(1,0,0,1,0,0)" clip-path="url(#testclip-1)"/><line x1="52" y1="227" x2="488" y2="227" style="stroke-width: 0.5;stroke: rgb(255,255,255);stroke-opacity: 1.0;stroke-linejoin: bevel;stroke-dasharray: 2.0, 2.0;shape-rendering:crispEdges;" transform="matrix(1,0,0,1,0,0)" clip-path="url(#testclip-1)"/><line x1="52" y1="205.3" x2="488" y2="205.3" style="stroke-width: 0.5;stroke: rgb(255,255,255);stroke-opacity: 1.0;stroke-linejoin: bevel;stroke-dasharray: 2.0, 2.0;shape-rendering:crispEdges;" transform="matrix(1,0,0,1,0,0)" clip-path="url(#testclip-1)"/><line x1="52" y1="183.6" x2="488" y2="183.6" style="stroke-width: 0.5;stroke: rgb(255,255,255);stroke-opacity: 1.0;stroke-linejoin: bevel;stroke-dasharray: 2.0, 2.0;shape-rendering:crispEdges;" transform="matrix(1,0,0,1,0,0)" clip-path="url(#testclip-1)"/><line x1="52" y1="161.9" x2="488" y2="161.9" style="stroke-width: 0.5;stroke: rgb(255,255,255);stroke-opacity: 1.0;stroke-linejoin: bevel;stroke-dasharray: 2.0, 2.0;shape-rendering:crispEdges;" transform="matrix(1,0,0,1,0,0)" clip-path="url(#testclip-1)"/><line x1="52" y1="140.2" x2="488" y2="140.2" style="stroke-width: 0.5;stroke: rgb(255,255,255);stroke-opacity: 1.0;stroke-linejoin: bevel;stroke-dasharray: 2.0, 2.0;shape-rendering:crispEdges;" transform="matrix(1,0,0,1,0,0)" clip-path="url(#testclip-1)"/><line x1="52" y1="118.5" x2="488" y2="118.5" style="stroke-width: 0.5;stroke: rgb(255,255,255);stroke-opacity: 1.0;stroke-linejoin: bevel;stroke-dasharray: 2.0, 2.0;shape-rendering:crispEdges;" transform="matrix(1,0,0,1,0,0)" clip-path="url(#testclip-1)"/><line x1="52" y1="96.8" x2="488" y2="96.8" style="stroke-width: 0.5;stroke: rgb(255,255,255);stroke-opacity: 1.0;stroke-linejoin: bevel;stroke-dasharray: 2.0, 2.0;shape-rendering:crispEdges;" transform="matrix(1,0,0,1,0,0)" clip-path="url(#testclip-1)"/><line x1="52" y1="75.1" x2="488" y2="75.1" style="stroke-width: 0.5;stroke: rgb(255,255,255);stroke-opacity: 1.0;stroke-linejoin: bevel;stroke-dasharray: 2.0, 2.0;shape-rendering:crispEdges;" transform="matrix(1,0,0,1,0,0)" clip-path="url(#testclip-1)"/><line x1="52" y1="53.4" x2="488" y2="53.4" style="stroke-width: 0.5;stroke: rgb(255,255,255);stroke-opacity: 1.0;stroke-linejoin: bevel;stroke-dasharray: 2.0, 2.0;shape-rendering:crispEdges;" transform="matrix(1,0,0,1,0,0)" clip-path="url(#testclip-1)"/><line x1="52" y1="31.7" x2="488" y2="31.7" style="stroke-width: 0.5;stroke: rgb(255,255,255);stroke-opacity: 1.0;stroke-linejoin: bevel;stroke-dasharray: 2.0, 2.0;shape-rendering:crispEdges;" transform="matrix(1,0,0,1,0,0)" clip-path="url(#testclip-1)"/><line x1="52" y1="10" x2="488" y2="10" style="stroke-width: 0.5;stroke: rgb(255,255,255);stroke-opacity: 1.0;stroke-linejoin: bevel;stroke-dasharray: 2.0, 2.0;shape-rendering:crispEdges;" transform="matrix(1,0,0,1,0,0)" clip-path="url(#testclip-1)"/><g style="fill: rgb(255,85,85); fill-opacity: 1.0; stroke: none" transform="matrix(1,0,0,1,0,0)" clip-path="url(#testclip-1)"><path d="M 270 113.5 L 275 118.5 L 270 123.5 L 265 118.5 Z "/></g><g style="stroke-width: 1.0;stroke: rgb(255,85,85);stroke-opacity: 1.0;stroke-linecap: square;shape-rendering:geometricPrecision;; fill: none" transform="matrix(1,0,0,1,0,0)" clip-path="url(#testclip-1)"><path d="M 270 113.5 L 275 118.5 L 270 123.5 L 265 118.5 Z "/></g><rect x="52" y="10" width="436" height="217" style="stroke-width: 0.5;stroke: rgb(0,0,0);stroke-opacity: 1.0;stroke-linecap: round;stroke-linejoin: round;shape-rendering:crispEdges;; fill: none" transform="matrix(1,0,0,1,0,0)" clip-path="url(#testclip-0)"/></svg></td>
<<<<<<< HEAD
                  </tr>
                  </tbody>
              </table>
            </details>
            <details open>
              <summary>wikidataId/Q1186</summary>
              <table id="sampleplaces-table--2" class="datatables-table hover order-column" width="95%">
                <thead>
                  <tr>
                    <th>Stat Var</th>
                    <th>Num Observations</th>
                    <th>Dates</th>
                    <th>Corresponding Values</th>
                    <th>Measurement Methods</th>
                    <th>Units</th>
                    <th>Scaling Factors</th>
                    <th>Observation Periods</th>
                    <th>Time Series Chart</th>
                  </tr>
                </thead>
                <tbody>
                  <tr>
                    <td>CumulativeCount_MedicalTest_ConditionCOVID_19_Positive_Super_Super_Super_Super_Super_Long_Variable_Name</td>
                    <td>5</td>
                    <td>2020-01-30 | 2020-02-02 | 2020-02-03 | 2020-03-02 | 2020-03-03</td>
                    <td>1 | 2 | 3 | 3 | 3</td>
                    <td>
                    </td>
                    <td>
                    </td>
                    <td>
                    </td>
                    <td>
                    </td>
                    <td style="max-width:none;text-align: -webkit-center;"><svg xmlns="http://www.w3.org/2000/svg" xmlns:xlink="http://www.w3.org/1999/xlink" xmlns:jfreesvg="http://www.jfree.org/jfreesvg/svg" width="500" height="250" text-rendering="auto" shape-rendering="auto">
=======
                </tr>
                </tbody>
            </table>
          </details>
          <details class="place-series-details">
            <summary class="place-series-summary"><a name="places--wikidataId/Q1186" href="#places--wikidataId/Q1186">wikidataId/Q1186</a></summary>
            <table width="95%">
              <thead>
                <tr>
                  <th>Stat Var</th>
                  <th>Num Observations</th>
                  <th>Dates</th>
                  <th>Corresponding Values</th>
                  <th>Measurement Methods</th>
                  <th>Units</th>
                  <th>Scaling Factors</th>
                  <th>Observation Periods</th>
                  <th>Time Series Chart</th>
                </tr>
              </thead>
              <tbody>
                <tr>
                  <td><a href="#places--wikidataId/Q1186--CumulativeCount_MedicalTest_ConditionCOVID_19_Positive_Super_Super_Super_Super_Super_Long_Variable_Name" name="places--wikidataId/Q1186--CumulativeCount_MedicalTest_ConditionCOVID_19_Positive_Super_Super_Super_Super_Super_Long_Variable_Name">CumulativeCount_MedicalTest_ConditionCOVID_19_Positive_Super_Super_Super_Super_Super_Long_Variable_Name</a></td>
                  <td>5</td>
                  <td>2020-01-30 | 2020-02-02 | 2020-02-03 | 2020-03-02 | 2020-03-03</td>
                  <td>1 | 2 | 3 | 3 | 3</td>
                  <td>
                  </td>
                  <td>
                  </td>
                  <td>
                  </td>
                  <td>
                  </td>
                  <td style="max-width:none;text-align: -webkit-center;"><svg xmlns="http://www.w3.org/2000/svg" xmlns:xlink="http://www.w3.org/1999/xlink" xmlns:jfreesvg="http://www.jfree.org/jfreesvg/svg" width="500" height="250" text-rendering="auto" shape-rendering="auto">
>>>>>>> 0d826694
<defs><clipPath id="testclip-0"><path d="M 0 0 L 500 0 L 500 250 L 0 250 L 0 0 Z "/></clipPath>
<clipPath id="testclip-1"><path d="M 52 10 L 52 227 L 488 227 L 488 10 Z "/></clipPath>
</defs>
<rect x="0" y="0" width="500" height="250" style="fill: rgb(255,255,255); fill-opacity: 1.0" transform="matrix(1,0,0,1,0,0)" clip-path="url(#testclip-0)"/><rect x="52" y="10" width="436" height="217" style="fill: rgb(255,255,255); fill-opacity: 1.0" transform="matrix(1,0,0,1,0,0)" clip-path="url(#testclip-0)"/><line x1="52" y1="231" x2="488" y2="231" style="stroke-width: 0.5;stroke: rgb(128,128,128);stroke-opacity: 1.0;stroke-linecap: square;shape-rendering:crispEdges;" transform="matrix(1,0,0,1,0,0)" clip-path="url(#testclip-0)"/><g transform="matrix(1,0,0,1,0,0)"><text x="44.38" y="245.64" style="fill: rgb(64,64,64); fill-opacity: 1.0; font-family: sans-serif; font-size: 10px;" clip-path="url(#testclip-0)">30-Jan</text></g><line x1="60.38" y1="233" x2="60.38" y2="231" style="stroke-width: 0.5;stroke: rgb(128,128,128);stroke-opacity: 1.0;stroke-linecap: square;shape-rendering:crispEdges;" transform="matrix(1,0,0,1,0,0)" clip-path="url(#testclip-0)"/><g transform="matrix(1,0,0,1,0,0)"><text x="233.44" y="245.64" style="fill: rgb(64,64,64); fill-opacity: 1.0; font-family: sans-serif; font-size: 10px;" clip-path="url(#testclip-0)">14-Feb</text></g><line x1="250.94" y1="233" x2="250.94" y2="231" style="stroke-width: 0.5;stroke: rgb(128,128,128);stroke-opacity: 1.0;stroke-linecap: square;shape-rendering:crispEdges;" transform="matrix(1,0,0,1,0,0)" clip-path="url(#testclip-0)"/><g transform="matrix(1,0,0,1,0,0)"><text x="424" y="245.64" style="fill: rgb(64,64,64); fill-opacity: 1.0; font-family: sans-serif; font-size: 10px;" clip-path="url(#testclip-0)">29-Feb</text></g><line x1="441.5" y1="233" x2="441.5" y2="231" style="stroke-width: 0.5;stroke: rgb(128,128,128);stroke-opacity: 1.0;stroke-linecap: square;shape-rendering:crispEdges;" transform="matrix(1,0,0,1,0,0)" clip-path="url(#testclip-0)"/><line x1="48" y1="10" x2="48" y2="227" style="stroke-width: 0.5;stroke: rgb(128,128,128);stroke-opacity: 1.0;stroke-linecap: square;shape-rendering:crispEdges;" transform="matrix(1,0,0,1,0,0)" clip-path="url(#testclip-0)"/><g transform="matrix(1,0,0,1,0,0)"><text x="26" y="221.28" style="fill: rgb(64,64,64); fill-opacity: 1.0; font-family: sans-serif; font-size: 10px;" clip-path="url(#testclip-0)">1.0</text></g><line x1="46" y1="217.14" x2="48" y2="217.14" style="stroke-width: 0.5;stroke: rgb(128,128,128);stroke-opacity: 1.0;stroke-linecap: square;shape-rendering:crispEdges;" transform="matrix(1,0,0,1,0,0)" clip-path="url(#testclip-0)"/><g transform="matrix(1,0,0,1,0,0)"><text x="26" y="201.55" style="fill: rgb(64,64,64); fill-opacity: 1.0; font-family: sans-serif; font-size: 10px;" clip-path="url(#testclip-0)">1.2</text></g><line x1="46" y1="197.41" x2="48" y2="197.41" style="stroke-width: 0.5;stroke: rgb(128,128,128);stroke-opacity: 1.0;stroke-linecap: square;shape-rendering:crispEdges;" transform="matrix(1,0,0,1,0,0)" clip-path="url(#testclip-0)"/><g transform="matrix(1,0,0,1,0,0)"><text x="26" y="181.82" style="fill: rgb(64,64,64); fill-opacity: 1.0; font-family: sans-serif; font-size: 10px;" clip-path="url(#testclip-0)">1.4</text></g><line x1="46" y1="177.68" x2="48" y2="177.68" style="stroke-width: 0.5;stroke: rgb(128,128,128);stroke-opacity: 1.0;stroke-linecap: square;shape-rendering:crispEdges;" transform="matrix(1,0,0,1,0,0)" clip-path="url(#testclip-0)"/><g transform="matrix(1,0,0,1,0,0)"><text x="26" y="162.1" style="fill: rgb(64,64,64); fill-opacity: 1.0; font-family: sans-serif; font-size: 10px;" clip-path="url(#testclip-0)">1.6</text></g><line x1="46" y1="157.95" x2="48" y2="157.95" style="stroke-width: 0.5;stroke: rgb(128,128,128);stroke-opacity: 1.0;stroke-linecap: square;shape-rendering:crispEdges;" transform="matrix(1,0,0,1,0,0)" clip-path="url(#testclip-0)"/><g transform="matrix(1,0,0,1,0,0)"><text x="26" y="142.37" style="fill: rgb(64,64,64); fill-opacity: 1.0; font-family: sans-serif; font-size: 10px;" clip-path="url(#testclip-0)">1.8</text></g><line x1="46" y1="138.23" x2="48" y2="138.23" style="stroke-width: 0.5;stroke: rgb(128,128,128);stroke-opacity: 1.0;stroke-linecap: square;shape-rendering:crispEdges;" transform="matrix(1,0,0,1,0,0)" clip-path="url(#testclip-0)"/><g transform="matrix(1,0,0,1,0,0)"><text x="26" y="122.64" style="fill: rgb(64,64,64); fill-opacity: 1.0; font-family: sans-serif; font-size: 10px;" clip-path="url(#testclip-0)">2.0</text></g><line x1="46" y1="118.5" x2="48" y2="118.5" style="stroke-width: 0.5;stroke: rgb(128,128,128);stroke-opacity: 1.0;stroke-linecap: square;shape-rendering:crispEdges;" transform="matrix(1,0,0,1,0,0)" clip-path="url(#testclip-0)"/><g transform="matrix(1,0,0,1,0,0)"><text x="26" y="102.91" style="fill: rgb(64,64,64); fill-opacity: 1.0; font-family: sans-serif; font-size: 10px;" clip-path="url(#testclip-0)">2.2</text></g><line x1="46" y1="98.77" x2="48" y2="98.77" style="stroke-width: 0.5;stroke: rgb(128,128,128);stroke-opacity: 1.0;stroke-linecap: square;shape-rendering:crispEdges;" transform="matrix(1,0,0,1,0,0)" clip-path="url(#testclip-0)"/><g transform="matrix(1,0,0,1,0,0)"><text x="26" y="83.19" style="fill: rgb(64,64,64); fill-opacity: 1.0; font-family: sans-serif; font-size: 10px;" clip-path="url(#testclip-0)">2.4</text></g><line x1="46" y1="79.05" x2="48" y2="79.05" style="stroke-width: 0.5;stroke: rgb(128,128,128);stroke-opacity: 1.0;stroke-linecap: square;shape-rendering:crispEdges;" transform="matrix(1,0,0,1,0,0)" clip-path="url(#testclip-0)"/><g transform="matrix(1,0,0,1,0,0)"><text x="26" y="63.46" style="fill: rgb(64,64,64); fill-opacity: 1.0; font-family: sans-serif; font-size: 10px;" clip-path="url(#testclip-0)">2.6</text></g><line x1="46" y1="59.32" x2="48" y2="59.32" style="stroke-width: 0.5;stroke: rgb(128,128,128);stroke-opacity: 1.0;stroke-linecap: square;shape-rendering:crispEdges;" transform="matrix(1,0,0,1,0,0)" clip-path="url(#testclip-0)"/><g transform="matrix(1,0,0,1,0,0)"><text x="26" y="43.73" style="fill: rgb(64,64,64); fill-opacity: 1.0; font-family: sans-serif; font-size: 10px;" clip-path="url(#testclip-0)">2.8</text></g><line x1="46" y1="39.59" x2="48" y2="39.59" style="stroke-width: 0.5;stroke: rgb(128,128,128);stroke-opacity: 1.0;stroke-linecap: square;shape-rendering:crispEdges;" transform="matrix(1,0,0,1,0,0)" clip-path="url(#testclip-0)"/><g transform="matrix(1,0,0,1,0,0)"><text x="26" y="24.01" style="fill: rgb(64,64,64); fill-opacity: 1.0; font-family: sans-serif; font-size: 10px;" clip-path="url(#testclip-0)">3.0</text></g><line x1="46" y1="19.86" x2="48" y2="19.86" style="stroke-width: 0.5;stroke: rgb(128,128,128);stroke-opacity: 1.0;stroke-linecap: square;shape-rendering:crispEdges;" transform="matrix(1,0,0,1,0,0)" clip-path="url(#testclip-0)"/><line x1="60.38" y1="10" x2="60.38" y2="227" style="stroke-width: 0.5;stroke: rgb(255,255,255);stroke-opacity: 1.0;stroke-linejoin: bevel;stroke-dasharray: 2.0, 2.0;shape-rendering:crispEdges;" transform="matrix(1,0,0,1,0,0)" clip-path="url(#testclip-1)"/><line x1="250.94" y1="10" x2="250.94" y2="227" style="stroke-width: 0.5;stroke: rgb(255,255,255);stroke-opacity: 1.0;stroke-linejoin: bevel;stroke-dasharray: 2.0, 2.0;shape-rendering:crispEdges;" transform="matrix(1,0,0,1,0,0)" clip-path="url(#testclip-1)"/><line x1="441.5" y1="10" x2="441.5" y2="227" style="stroke-width: 0.5;stroke: rgb(255,255,255);stroke-opacity: 1.0;stroke-linejoin: bevel;stroke-dasharray: 2.0, 2.0;shape-rendering:crispEdges;" transform="matrix(1,0,0,1,0,0)" clip-path="url(#testclip-1)"/><line x1="52" y1="217.14" x2="488" y2="217.14" style="stroke-width: 0.5;stroke: rgb(255,255,255);stroke-opacity: 1.0;stroke-linejoin: bevel;stroke-dasharray: 2.0, 2.0;shape-rendering:crispEdges;" transform="matrix(1,0,0,1,0,0)" clip-path="url(#testclip-1)"/><line x1="52" y1="197.41" x2="488" y2="197.41" style="stroke-width: 0.5;stroke: rgb(255,255,255);stroke-opacity: 1.0;stroke-linejoin: bevel;stroke-dasharray: 2.0, 2.0;shape-rendering:crispEdges;" transform="matrix(1,0,0,1,0,0)" clip-path="url(#testclip-1)"/><line x1="52" y1="177.68" x2="488" y2="177.68" style="stroke-width: 0.5;stroke: rgb(255,255,255);stroke-opacity: 1.0;stroke-linejoin: bevel;stroke-dasharray: 2.0, 2.0;shape-rendering:crispEdges;" transform="matrix(1,0,0,1,0,0)" clip-path="url(#testclip-1)"/><line x1="52" y1="157.95" x2="488" y2="157.95" style="stroke-width: 0.5;stroke: rgb(255,255,255);stroke-opacity: 1.0;stroke-linejoin: bevel;stroke-dasharray: 2.0, 2.0;shape-rendering:crispEdges;" transform="matrix(1,0,0,1,0,0)" clip-path="url(#testclip-1)"/><line x1="52" y1="138.23" x2="488" y2="138.23" style="stroke-width: 0.5;stroke: rgb(255,255,255);stroke-opacity: 1.0;stroke-linejoin: bevel;stroke-dasharray: 2.0, 2.0;shape-rendering:crispEdges;" transform="matrix(1,0,0,1,0,0)" clip-path="url(#testclip-1)"/><line x1="52" y1="118.5" x2="488" y2="118.5" style="stroke-width: 0.5;stroke: rgb(255,255,255);stroke-opacity: 1.0;stroke-linejoin: bevel;stroke-dasharray: 2.0, 2.0;shape-rendering:crispEdges;" transform="matrix(1,0,0,1,0,0)" clip-path="url(#testclip-1)"/><line x1="52" y1="98.77" x2="488" y2="98.77" style="stroke-width: 0.5;stroke: rgb(255,255,255);stroke-opacity: 1.0;stroke-linejoin: bevel;stroke-dasharray: 2.0, 2.0;shape-rendering:crispEdges;" transform="matrix(1,0,0,1,0,0)" clip-path="url(#testclip-1)"/><line x1="52" y1="79.05" x2="488" y2="79.05" style="stroke-width: 0.5;stroke: rgb(255,255,255);stroke-opacity: 1.0;stroke-linejoin: bevel;stroke-dasharray: 2.0, 2.0;shape-rendering:crispEdges;" transform="matrix(1,0,0,1,0,0)" clip-path="url(#testclip-1)"/><line x1="52" y1="59.32" x2="488" y2="59.32" style="stroke-width: 0.5;stroke: rgb(255,255,255);stroke-opacity: 1.0;stroke-linejoin: bevel;stroke-dasharray: 2.0, 2.0;shape-rendering:crispEdges;" transform="matrix(1,0,0,1,0,0)" clip-path="url(#testclip-1)"/><line x1="52" y1="39.59" x2="488" y2="39.59" style="stroke-width: 0.5;stroke: rgb(255,255,255);stroke-opacity: 1.0;stroke-linejoin: bevel;stroke-dasharray: 2.0, 2.0;shape-rendering:crispEdges;" transform="matrix(1,0,0,1,0,0)" clip-path="url(#testclip-1)"/><line x1="52" y1="19.86" x2="488" y2="19.86" style="stroke-width: 0.5;stroke: rgb(255,255,255);stroke-opacity: 1.0;stroke-linejoin: bevel;stroke-dasharray: 2.0, 2.0;shape-rendering:crispEdges;" transform="matrix(1,0,0,1,0,0)" clip-path="url(#testclip-1)"/><line x1="60.38" y1="217.14" x2="98.5" y2="118.5" style="stroke-width: 1.0;stroke: rgb(255,85,85);stroke-opacity: 1.0;stroke-linecap: square;stroke-linejoin: bevel;shape-rendering:geometricPrecision;" transform="matrix(1,0,0,1,0,0)" clip-path="url(#testclip-1)"/><line x1="98.5" y1="118.5" x2="111.2" y2="19.86" style="stroke-width: 1.0;stroke: rgb(255,85,85);stroke-opacity: 1.0;stroke-linecap: square;stroke-linejoin: bevel;shape-rendering:geometricPrecision;" transform="matrix(1,0,0,1,0,0)" clip-path="url(#testclip-1)"/><line x1="111.2" y1="19.86" x2="466.91" y2="19.86" style="stroke-width: 1.0;stroke: rgb(255,85,85);stroke-opacity: 1.0;stroke-linecap: square;stroke-linejoin: bevel;shape-rendering:geometricPrecision;" transform="matrix(1,0,0,1,0,0)" clip-path="url(#testclip-1)"/><line x1="466.91" y1="19.86" x2="479.62" y2="19.86" style="stroke-width: 1.0;stroke: rgb(255,85,85);stroke-opacity: 1.0;stroke-linecap: square;stroke-linejoin: bevel;shape-rendering:geometricPrecision;" transform="matrix(1,0,0,1,0,0)" clip-path="url(#testclip-1)"/><g style="fill: rgb(255,85,85); fill-opacity: 1.0; stroke: none" transform="matrix(1,0,0,1,0,0)" clip-path="url(#testclip-1)"><path d="M 60.38 212.14 L 65.38 217.14 L 60.38 222.14 L 55.38 217.14 Z "/></g><g style="stroke-width: 1.0;stroke: rgb(255,85,85);stroke-opacity: 1.0;stroke-linecap: square;shape-rendering:geometricPrecision;; fill: none" transform="matrix(1,0,0,1,0,0)" clip-path="url(#testclip-1)"><path d="M 60.38 212.14 L 65.38 217.14 L 60.38 222.14 L 55.38 217.14 Z "/></g><g style="fill: rgb(255,85,85); fill-opacity: 1.0; stroke: none" transform="matrix(1,0,0,1,0,0)" clip-path="url(#testclip-1)"><path d="M 98.5 113.5 L 103.5 118.5 L 98.5 123.5 L 93.5 118.5 Z "/></g><g style="stroke-width: 1.0;stroke: rgb(255,85,85);stroke-opacity: 1.0;stroke-linecap: square;shape-rendering:geometricPrecision;; fill: none" transform="matrix(1,0,0,1,0,0)" clip-path="url(#testclip-1)"><path d="M 98.5 113.5 L 103.5 118.5 L 98.5 123.5 L 93.5 118.5 Z "/></g><g style="fill: rgb(255,85,85); fill-opacity: 1.0; stroke: none" transform="matrix(1,0,0,1,0,0)" clip-path="url(#testclip-1)"><path d="M 111.2 14.86 L 116.2 19.86 L 111.2 24.86 L 106.2 19.86 Z "/></g><g style="stroke-width: 1.0;stroke: rgb(255,85,85);stroke-opacity: 1.0;stroke-linecap: square;shape-rendering:geometricPrecision;; fill: none" transform="matrix(1,0,0,1,0,0)" clip-path="url(#testclip-1)"><path d="M 111.2 14.86 L 116.2 19.86 L 111.2 24.86 L 106.2 19.86 Z "/></g><g style="fill: rgb(255,85,85); fill-opacity: 1.0; stroke: none" transform="matrix(1,0,0,1,0,0)" clip-path="url(#testclip-1)"><path d="M 466.91 14.86 L 471.91 19.86 L 466.91 24.86 L 461.91 19.86 Z "/></g><g style="stroke-width: 1.0;stroke: rgb(255,85,85);stroke-opacity: 1.0;stroke-linecap: square;shape-rendering:geometricPrecision;; fill: none" transform="matrix(1,0,0,1,0,0)" clip-path="url(#testclip-1)"><path d="M 466.91 14.86 L 471.91 19.86 L 466.91 24.86 L 461.91 19.86 Z "/></g><g style="fill: rgb(255,85,85); fill-opacity: 1.0; stroke: none" transform="matrix(1,0,0,1,0,0)" clip-path="url(#testclip-1)"><path d="M 479.62 14.86 L 484.62 19.86 L 479.62 24.86 L 474.62 19.86 Z "/></g><g style="stroke-width: 1.0;stroke: rgb(255,85,85);stroke-opacity: 1.0;stroke-linecap: square;shape-rendering:geometricPrecision;; fill: none" transform="matrix(1,0,0,1,0,0)" clip-path="url(#testclip-1)"><path d="M 479.62 14.86 L 484.62 19.86 L 479.62 24.86 L 474.62 19.86 Z "/></g><rect x="52" y="10" width="436" height="217" style="stroke-width: 0.5;stroke: rgb(0,0,0);stroke-opacity: 1.0;stroke-linecap: round;stroke-linejoin: round;shape-rendering:crispEdges;; fill: none" transform="matrix(1,0,0,1,0,0)" clip-path="url(#testclip-0)"/></svg></td>
<<<<<<< HEAD
                  </tr>
                  </tbody>
              </table>
            </details>
            <details open>
              <summary>wikidataId/Q1353</summary>
              <table id="sampleplaces-table--3" class="datatables-table hover order-column" width="95%">
                <thead>
                  <tr>
                    <th>Stat Var</th>
                    <th>Num Observations</th>
                    <th>Dates</th>
                    <th>Corresponding Values</th>
                    <th>Measurement Methods</th>
                    <th>Units</th>
                    <th>Scaling Factors</th>
                    <th>Observation Periods</th>
                    <th>Time Series Chart</th>
                  </tr>
                </thead>
                <tbody>
                  <tr>
                    <td>CumulativeCount_MedicalTest_ConditionCOVID_19_Positive_Super_Super_Super_Super_Super_Long_Variable_Name</td>
                    <td>2</td>
                    <td>2020-03-02 | 2020-03-03</td>
                    <td>1 | 1</td>
                    <td>
                    </td>
                    <td>
                    </td>
                    <td>
                    </td>
                    <td>
                    </td>
                    <td style="max-width:none;text-align: -webkit-center;"><svg xmlns="http://www.w3.org/2000/svg" xmlns:xlink="http://www.w3.org/1999/xlink" xmlns:jfreesvg="http://www.jfree.org/jfreesvg/svg" width="500" height="250" text-rendering="auto" shape-rendering="auto">
=======
                </tr>
                </tbody>
            </table>
          </details>
          <details class="place-series-details">
            <summary class="place-series-summary"><a name="places--wikidataId/Q1353" href="#places--wikidataId/Q1353">wikidataId/Q1353</a></summary>
            <table width="95%">
              <thead>
                <tr>
                  <th>Stat Var</th>
                  <th>Num Observations</th>
                  <th>Dates</th>
                  <th>Corresponding Values</th>
                  <th>Measurement Methods</th>
                  <th>Units</th>
                  <th>Scaling Factors</th>
                  <th>Observation Periods</th>
                  <th>Time Series Chart</th>
                </tr>
              </thead>
              <tbody>
                <tr>
                  <td><a href="#places--wikidataId/Q1353--CumulativeCount_MedicalTest_ConditionCOVID_19_Positive_Super_Super_Super_Super_Super_Long_Variable_Name" name="places--wikidataId/Q1353--CumulativeCount_MedicalTest_ConditionCOVID_19_Positive_Super_Super_Super_Super_Super_Long_Variable_Name">CumulativeCount_MedicalTest_ConditionCOVID_19_Positive_Super_Super_Super_Super_Super_Long_Variable_Name</a></td>
                  <td>2</td>
                  <td>2020-03-02 | 2020-03-03</td>
                  <td>1 | 1</td>
                  <td>
                  </td>
                  <td>
                  </td>
                  <td>
                  </td>
                  <td>
                  </td>
                  <td style="max-width:none;text-align: -webkit-center;"><svg xmlns="http://www.w3.org/2000/svg" xmlns:xlink="http://www.w3.org/1999/xlink" xmlns:jfreesvg="http://www.jfree.org/jfreesvg/svg" width="500" height="250" text-rendering="auto" shape-rendering="auto">
>>>>>>> 0d826694
<defs><clipPath id="testclip-0"><path d="M 0 0 L 500 0 L 500 250 L 0 250 L 0 0 Z "/></clipPath>
<clipPath id="testclip-1"><path d="M 52 10 L 52 227 L 488 227 L 488 10 Z "/></clipPath>
</defs>
<rect x="0" y="0" width="500" height="250" style="fill: rgb(255,255,255); fill-opacity: 1.0" transform="matrix(1,0,0,1,0,0)" clip-path="url(#testclip-0)"/><rect x="52" y="10" width="436" height="217" style="fill: rgb(255,255,255); fill-opacity: 1.0" transform="matrix(1,0,0,1,0,0)" clip-path="url(#testclip-0)"/><line x1="52" y1="231" x2="488" y2="231" style="stroke-width: 0.5;stroke: rgb(128,128,128);stroke-opacity: 1.0;stroke-linecap: square;shape-rendering:crispEdges;" transform="matrix(1,0,0,1,0,0)" clip-path="url(#testclip-0)"/><g transform="matrix(1,0,0,1,0,0)"><text x="45.88" y="245.64" style="fill: rgb(64,64,64); fill-opacity: 1.0; font-family: sans-serif; font-size: 10px;" clip-path="url(#testclip-0)">00:00</text></g><line x1="60.38" y1="233" x2="60.38" y2="231" style="stroke-width: 0.5;stroke: rgb(128,128,128);stroke-opacity: 1.0;stroke-linecap: square;shape-rendering:crispEdges;" transform="matrix(1,0,0,1,0,0)" clip-path="url(#testclip-0)"/><g transform="matrix(1,0,0,1,0,0)"><text x="150.69" y="245.64" style="fill: rgb(64,64,64); fill-opacity: 1.0; font-family: sans-serif; font-size: 10px;" clip-path="url(#testclip-0)">06:00</text></g><line x1="165.19" y1="233" x2="165.19" y2="231" style="stroke-width: 0.5;stroke: rgb(128,128,128);stroke-opacity: 1.0;stroke-linecap: square;shape-rendering:crispEdges;" transform="matrix(1,0,0,1,0,0)" clip-path="url(#testclip-0)"/><g transform="matrix(1,0,0,1,0,0)"><text x="255.5" y="245.64" style="fill: rgb(64,64,64); fill-opacity: 1.0; font-family: sans-serif; font-size: 10px;" clip-path="url(#testclip-0)">12:00</text></g><line x1="270" y1="233" x2="270" y2="231" style="stroke-width: 0.5;stroke: rgb(128,128,128);stroke-opacity: 1.0;stroke-linecap: square;shape-rendering:crispEdges;" transform="matrix(1,0,0,1,0,0)" clip-path="url(#testclip-0)"/><g transform="matrix(1,0,0,1,0,0)"><text x="360.31" y="245.64" style="fill: rgb(64,64,64); fill-opacity: 1.0; font-family: sans-serif; font-size: 10px;" clip-path="url(#testclip-0)">18:00</text></g><line x1="374.81" y1="233" x2="374.81" y2="231" style="stroke-width: 0.5;stroke: rgb(128,128,128);stroke-opacity: 1.0;stroke-linecap: square;shape-rendering:crispEdges;" transform="matrix(1,0,0,1,0,0)" clip-path="url(#testclip-0)"/><g transform="matrix(1,0,0,1,0,0)"><text x="465.12" y="245.64" style="fill: rgb(64,64,64); fill-opacity: 1.0; font-family: sans-serif; font-size: 10px;" clip-path="url(#testclip-0)">00:00</text></g><line x1="479.62" y1="233" x2="479.62" y2="231" style="stroke-width: 0.5;stroke: rgb(128,128,128);stroke-opacity: 1.0;stroke-linecap: square;shape-rendering:crispEdges;" transform="matrix(1,0,0,1,0,0)" clip-path="url(#testclip-0)"/><line x1="48" y1="10" x2="48" y2="227" style="stroke-width: 0.5;stroke: rgb(128,128,128);stroke-opacity: 1.0;stroke-linecap: square;shape-rendering:crispEdges;" transform="matrix(1,0,0,1,0,0)" clip-path="url(#testclip-0)"/><g transform="matrix(1,0,0,1,0,0)"><text x="26" y="231.14" style="fill: rgb(64,64,64); fill-opacity: 1.0; font-family: sans-serif; font-size: 10px;" clip-path="url(#testclip-0)">0.0</text></g><line x1="46" y1="227" x2="48" y2="227" style="stroke-width: 0.5;stroke: rgb(128,128,128);stroke-opacity: 1.0;stroke-linecap: square;shape-rendering:crispEdges;" transform="matrix(1,0,0,1,0,0)" clip-path="url(#testclip-0)"/><g transform="matrix(1,0,0,1,0,0)"><text x="26" y="209.44" style="fill: rgb(64,64,64); fill-opacity: 1.0; font-family: sans-serif; font-size: 10px;" clip-path="url(#testclip-0)">0.2</text></g><line x1="46" y1="205.3" x2="48" y2="205.3" style="stroke-width: 0.5;stroke: rgb(128,128,128);stroke-opacity: 1.0;stroke-linecap: square;shape-rendering:crispEdges;" transform="matrix(1,0,0,1,0,0)" clip-path="url(#testclip-0)"/><g transform="matrix(1,0,0,1,0,0)"><text x="26" y="187.74" style="fill: rgb(64,64,64); fill-opacity: 1.0; font-family: sans-serif; font-size: 10px;" clip-path="url(#testclip-0)">0.4</text></g><line x1="46" y1="183.6" x2="48" y2="183.6" style="stroke-width: 0.5;stroke: rgb(128,128,128);stroke-opacity: 1.0;stroke-linecap: square;shape-rendering:crispEdges;" transform="matrix(1,0,0,1,0,0)" clip-path="url(#testclip-0)"/><g transform="matrix(1,0,0,1,0,0)"><text x="26" y="166.04" style="fill: rgb(64,64,64); fill-opacity: 1.0; font-family: sans-serif; font-size: 10px;" clip-path="url(#testclip-0)">0.6</text></g><line x1="46" y1="161.9" x2="48" y2="161.9" style="stroke-width: 0.5;stroke: rgb(128,128,128);stroke-opacity: 1.0;stroke-linecap: square;shape-rendering:crispEdges;" transform="matrix(1,0,0,1,0,0)" clip-path="url(#testclip-0)"/><g transform="matrix(1,0,0,1,0,0)"><text x="26" y="144.34" style="fill: rgb(64,64,64); fill-opacity: 1.0; font-family: sans-serif; font-size: 10px;" clip-path="url(#testclip-0)">0.8</text></g><line x1="46" y1="140.2" x2="48" y2="140.2" style="stroke-width: 0.5;stroke: rgb(128,128,128);stroke-opacity: 1.0;stroke-linecap: square;shape-rendering:crispEdges;" transform="matrix(1,0,0,1,0,0)" clip-path="url(#testclip-0)"/><g transform="matrix(1,0,0,1,0,0)"><text x="26" y="122.64" style="fill: rgb(64,64,64); fill-opacity: 1.0; font-family: sans-serif; font-size: 10px;" clip-path="url(#testclip-0)">1.0</text></g><line x1="46" y1="118.5" x2="48" y2="118.5" style="stroke-width: 0.5;stroke: rgb(128,128,128);stroke-opacity: 1.0;stroke-linecap: square;shape-rendering:crispEdges;" transform="matrix(1,0,0,1,0,0)" clip-path="url(#testclip-0)"/><g transform="matrix(1,0,0,1,0,0)"><text x="26" y="100.94" style="fill: rgb(64,64,64); fill-opacity: 1.0; font-family: sans-serif; font-size: 10px;" clip-path="url(#testclip-0)">1.2</text></g><line x1="46" y1="96.8" x2="48" y2="96.8" style="stroke-width: 0.5;stroke: rgb(128,128,128);stroke-opacity: 1.0;stroke-linecap: square;shape-rendering:crispEdges;" transform="matrix(1,0,0,1,0,0)" clip-path="url(#testclip-0)"/><g transform="matrix(1,0,0,1,0,0)"><text x="26" y="79.24" style="fill: rgb(64,64,64); fill-opacity: 1.0; font-family: sans-serif; font-size: 10px;" clip-path="url(#testclip-0)">1.4</text></g><line x1="46" y1="75.1" x2="48" y2="75.1" style="stroke-width: 0.5;stroke: rgb(128,128,128);stroke-opacity: 1.0;stroke-linecap: square;shape-rendering:crispEdges;" transform="matrix(1,0,0,1,0,0)" clip-path="url(#testclip-0)"/><g transform="matrix(1,0,0,1,0,0)"><text x="26" y="57.54" style="fill: rgb(64,64,64); fill-opacity: 1.0; font-family: sans-serif; font-size: 10px;" clip-path="url(#testclip-0)">1.6</text></g><line x1="46" y1="53.4" x2="48" y2="53.4" style="stroke-width: 0.5;stroke: rgb(128,128,128);stroke-opacity: 1.0;stroke-linecap: square;shape-rendering:crispEdges;" transform="matrix(1,0,0,1,0,0)" clip-path="url(#testclip-0)"/><g transform="matrix(1,0,0,1,0,0)"><text x="26" y="35.84" style="fill: rgb(64,64,64); fill-opacity: 1.0; font-family: sans-serif; font-size: 10px;" clip-path="url(#testclip-0)">1.8</text></g><line x1="46" y1="31.7" x2="48" y2="31.7" style="stroke-width: 0.5;stroke: rgb(128,128,128);stroke-opacity: 1.0;stroke-linecap: square;shape-rendering:crispEdges;" transform="matrix(1,0,0,1,0,0)" clip-path="url(#testclip-0)"/><g transform="matrix(1,0,0,1,0,0)"><text x="26" y="14.14" style="fill: rgb(64,64,64); fill-opacity: 1.0; font-family: sans-serif; font-size: 10px;" clip-path="url(#testclip-0)">2.0</text></g><line x1="46" y1="10" x2="48" y2="10" style="stroke-width: 0.5;stroke: rgb(128,128,128);stroke-opacity: 1.0;stroke-linecap: square;shape-rendering:crispEdges;" transform="matrix(1,0,0,1,0,0)" clip-path="url(#testclip-0)"/><line x1="60.38" y1="10" x2="60.38" y2="227" style="stroke-width: 0.5;stroke: rgb(255,255,255);stroke-opacity: 1.0;stroke-linejoin: bevel;stroke-dasharray: 2.0, 2.0;shape-rendering:crispEdges;" transform="matrix(1,0,0,1,0,0)" clip-path="url(#testclip-1)"/><line x1="165.19" y1="10" x2="165.19" y2="227" style="stroke-width: 0.5;stroke: rgb(255,255,255);stroke-opacity: 1.0;stroke-linejoin: bevel;stroke-dasharray: 2.0, 2.0;shape-rendering:crispEdges;" transform="matrix(1,0,0,1,0,0)" clip-path="url(#testclip-1)"/><line x1="270" y1="10" x2="270" y2="227" style="stroke-width: 0.5;stroke: rgb(255,255,255);stroke-opacity: 1.0;stroke-linejoin: bevel;stroke-dasharray: 2.0, 2.0;shape-rendering:crispEdges;" transform="matrix(1,0,0,1,0,0)" clip-path="url(#testclip-1)"/><line x1="374.81" y1="10" x2="374.81" y2="227" style="stroke-width: 0.5;stroke: rgb(255,255,255);stroke-opacity: 1.0;stroke-linejoin: bevel;stroke-dasharray: 2.0, 2.0;shape-rendering:crispEdges;" transform="matrix(1,0,0,1,0,0)" clip-path="url(#testclip-1)"/><line x1="479.62" y1="10" x2="479.62" y2="227" style="stroke-width: 0.5;stroke: rgb(255,255,255);stroke-opacity: 1.0;stroke-linejoin: bevel;stroke-dasharray: 2.0, 2.0;shape-rendering:crispEdges;" transform="matrix(1,0,0,1,0,0)" clip-path="url(#testclip-1)"/><line x1="52" y1="227" x2="488" y2="227" style="stroke-width: 0.5;stroke: rgb(255,255,255);stroke-opacity: 1.0;stroke-linejoin: bevel;stroke-dasharray: 2.0, 2.0;shape-rendering:crispEdges;" transform="matrix(1,0,0,1,0,0)" clip-path="url(#testclip-1)"/><line x1="52" y1="205.3" x2="488" y2="205.3" style="stroke-width: 0.5;stroke: rgb(255,255,255);stroke-opacity: 1.0;stroke-linejoin: bevel;stroke-dasharray: 2.0, 2.0;shape-rendering:crispEdges;" transform="matrix(1,0,0,1,0,0)" clip-path="url(#testclip-1)"/><line x1="52" y1="183.6" x2="488" y2="183.6" style="stroke-width: 0.5;stroke: rgb(255,255,255);stroke-opacity: 1.0;stroke-linejoin: bevel;stroke-dasharray: 2.0, 2.0;shape-rendering:crispEdges;" transform="matrix(1,0,0,1,0,0)" clip-path="url(#testclip-1)"/><line x1="52" y1="161.9" x2="488" y2="161.9" style="stroke-width: 0.5;stroke: rgb(255,255,255);stroke-opacity: 1.0;stroke-linejoin: bevel;stroke-dasharray: 2.0, 2.0;shape-rendering:crispEdges;" transform="matrix(1,0,0,1,0,0)" clip-path="url(#testclip-1)"/><line x1="52" y1="140.2" x2="488" y2="140.2" style="stroke-width: 0.5;stroke: rgb(255,255,255);stroke-opacity: 1.0;stroke-linejoin: bevel;stroke-dasharray: 2.0, 2.0;shape-rendering:crispEdges;" transform="matrix(1,0,0,1,0,0)" clip-path="url(#testclip-1)"/><line x1="52" y1="118.5" x2="488" y2="118.5" style="stroke-width: 0.5;stroke: rgb(255,255,255);stroke-opacity: 1.0;stroke-linejoin: bevel;stroke-dasharray: 2.0, 2.0;shape-rendering:crispEdges;" transform="matrix(1,0,0,1,0,0)" clip-path="url(#testclip-1)"/><line x1="52" y1="96.8" x2="488" y2="96.8" style="stroke-width: 0.5;stroke: rgb(255,255,255);stroke-opacity: 1.0;stroke-linejoin: bevel;stroke-dasharray: 2.0, 2.0;shape-rendering:crispEdges;" transform="matrix(1,0,0,1,0,0)" clip-path="url(#testclip-1)"/><line x1="52" y1="75.1" x2="488" y2="75.1" style="stroke-width: 0.5;stroke: rgb(255,255,255);stroke-opacity: 1.0;stroke-linejoin: bevel;stroke-dasharray: 2.0, 2.0;shape-rendering:crispEdges;" transform="matrix(1,0,0,1,0,0)" clip-path="url(#testclip-1)"/><line x1="52" y1="53.4" x2="488" y2="53.4" style="stroke-width: 0.5;stroke: rgb(255,255,255);stroke-opacity: 1.0;stroke-linejoin: bevel;stroke-dasharray: 2.0, 2.0;shape-rendering:crispEdges;" transform="matrix(1,0,0,1,0,0)" clip-path="url(#testclip-1)"/><line x1="52" y1="31.7" x2="488" y2="31.7" style="stroke-width: 0.5;stroke: rgb(255,255,255);stroke-opacity: 1.0;stroke-linejoin: bevel;stroke-dasharray: 2.0, 2.0;shape-rendering:crispEdges;" transform="matrix(1,0,0,1,0,0)" clip-path="url(#testclip-1)"/><line x1="52" y1="10" x2="488" y2="10" style="stroke-width: 0.5;stroke: rgb(255,255,255);stroke-opacity: 1.0;stroke-linejoin: bevel;stroke-dasharray: 2.0, 2.0;shape-rendering:crispEdges;" transform="matrix(1,0,0,1,0,0)" clip-path="url(#testclip-1)"/><line x1="60.38" y1="118.5" x2="479.62" y2="118.5" style="stroke-width: 1.0;stroke: rgb(255,85,85);stroke-opacity: 1.0;stroke-linecap: square;stroke-linejoin: bevel;shape-rendering:geometricPrecision;" transform="matrix(1,0,0,1,0,0)" clip-path="url(#testclip-1)"/><g style="fill: rgb(255,85,85); fill-opacity: 1.0; stroke: none" transform="matrix(1,0,0,1,0,0)" clip-path="url(#testclip-1)"><path d="M 60.38 113.5 L 65.38 118.5 L 60.38 123.5 L 55.38 118.5 Z "/></g><g style="stroke-width: 1.0;stroke: rgb(255,85,85);stroke-opacity: 1.0;stroke-linecap: square;shape-rendering:geometricPrecision;; fill: none" transform="matrix(1,0,0,1,0,0)" clip-path="url(#testclip-1)"><path d="M 60.38 113.5 L 65.38 118.5 L 60.38 123.5 L 55.38 118.5 Z "/></g><g style="fill: rgb(255,85,85); fill-opacity: 1.0; stroke: none" transform="matrix(1,0,0,1,0,0)" clip-path="url(#testclip-1)"><path d="M 479.62 113.5 L 484.62 118.5 L 479.62 123.5 L 474.62 118.5 Z "/></g><g style="stroke-width: 1.0;stroke: rgb(255,85,85);stroke-opacity: 1.0;stroke-linecap: square;shape-rendering:geometricPrecision;; fill: none" transform="matrix(1,0,0,1,0,0)" clip-path="url(#testclip-1)"><path d="M 479.62 113.5 L 484.62 118.5 L 479.62 123.5 L 474.62 118.5 Z "/></g><rect x="52" y="10" width="436" height="217" style="stroke-width: 0.5;stroke: rgb(0,0,0);stroke-opacity: 1.0;stroke-linecap: round;stroke-linejoin: round;shape-rendering:crispEdges;; fill: none" transform="matrix(1,0,0,1,0,0)" clip-path="url(#testclip-0)"/></svg></td>
<<<<<<< HEAD
                  </tr>
                  </tbody>
              </table>
            </details>
            <details open>
              <summary>wikidataId/Q1437</summary>
              <table id="sampleplaces-table--4" class="datatables-table hover order-column" width="95%">
                <thead>
                  <tr>
                    <th>Stat Var</th>
                    <th>Num Observations</th>
                    <th>Dates</th>
                    <th>Corresponding Values</th>
                    <th>Measurement Methods</th>
                    <th>Units</th>
                    <th>Scaling Factors</th>
                    <th>Observation Periods</th>
                    <th>Time Series Chart</th>
                  </tr>
                </thead>
                <tbody>
                  <tr>
                    <td>CumulativeCount_MedicalTest_ConditionCOVID_19_Positive_Super_Super_Super_Super_Super_Long_Variable_Name</td>
                    <td>1</td>
                    <td>2020-03-03</td>
                    <td>1</td>
                    <td>
                    </td>
                    <td>
                    </td>
                    <td>
                    </td>
                    <td>
                    </td>
                    <td style="max-width:none;text-align: -webkit-center;"><svg xmlns="http://www.w3.org/2000/svg" xmlns:xlink="http://www.w3.org/1999/xlink" xmlns:jfreesvg="http://www.jfree.org/jfreesvg/svg" width="500" height="250" text-rendering="auto" shape-rendering="auto">
=======
                </tr>
                </tbody>
            </table>
          </details>
          <details class="place-series-details">
            <summary class="place-series-summary"><a name="places--wikidataId/Q1437" href="#places--wikidataId/Q1437">wikidataId/Q1437</a></summary>
            <table width="95%">
              <thead>
                <tr>
                  <th>Stat Var</th>
                  <th>Num Observations</th>
                  <th>Dates</th>
                  <th>Corresponding Values</th>
                  <th>Measurement Methods</th>
                  <th>Units</th>
                  <th>Scaling Factors</th>
                  <th>Observation Periods</th>
                  <th>Time Series Chart</th>
                </tr>
              </thead>
              <tbody>
                <tr>
                  <td><a href="#places--wikidataId/Q1437--CumulativeCount_MedicalTest_ConditionCOVID_19_Positive_Super_Super_Super_Super_Super_Long_Variable_Name" name="places--wikidataId/Q1437--CumulativeCount_MedicalTest_ConditionCOVID_19_Positive_Super_Super_Super_Super_Super_Long_Variable_Name">CumulativeCount_MedicalTest_ConditionCOVID_19_Positive_Super_Super_Super_Super_Super_Long_Variable_Name</a></td>
                  <td>1</td>
                  <td>2020-03-03</td>
                  <td>1</td>
                  <td>
                  </td>
                  <td>
                  </td>
                  <td>
                  </td>
                  <td>
                  </td>
                  <td style="max-width:none;text-align: -webkit-center;"><svg xmlns="http://www.w3.org/2000/svg" xmlns:xlink="http://www.w3.org/1999/xlink" xmlns:jfreesvg="http://www.jfree.org/jfreesvg/svg" width="500" height="250" text-rendering="auto" shape-rendering="auto">
>>>>>>> 0d826694
<defs><clipPath id="testclip-0"><path d="M 0 0 L 500 0 L 500 250 L 0 250 L 0 0 Z "/></clipPath>
<clipPath id="testclip-1"><path d="M 52 10 L 52 227 L 488 227 L 488 10 Z "/></clipPath>
</defs>
<rect x="0" y="0" width="500" height="250" style="fill: rgb(255,255,255); fill-opacity: 1.0" transform="matrix(1,0,0,1,0,0)" clip-path="url(#testclip-0)"/><rect x="52" y="10" width="436" height="217" style="fill: rgb(255,255,255); fill-opacity: 1.0" transform="matrix(1,0,0,1,0,0)" clip-path="url(#testclip-0)"/><line x1="52" y1="231" x2="488" y2="231" style="stroke-width: 0.5;stroke: rgb(128,128,128);stroke-opacity: 1.0;stroke-linecap: square;shape-rendering:crispEdges;" transform="matrix(1,0,0,1,0,0)" clip-path="url(#testclip-0)"/><g transform="matrix(1,0,0,1,0,0)"><text x="23" y="245.64" style="fill: rgb(64,64,64); fill-opacity: 1.0; font-family: sans-serif; font-size: 10px;" clip-path="url(#testclip-0)">2020-03-02</text></g><line x1="52" y1="233" x2="52" y2="231" style="stroke-width: 0.5;stroke: rgb(128,128,128);stroke-opacity: 1.0;stroke-linecap: square;shape-rendering:crispEdges;" transform="matrix(1,0,0,1,0,0)" clip-path="url(#testclip-0)"/><g transform="matrix(1,0,0,1,0,0)"><text x="241" y="245.64" style="fill: rgb(64,64,64); fill-opacity: 1.0; font-family: sans-serif; font-size: 10px;" clip-path="url(#testclip-0)">2020-03-03</text></g><line x1="270" y1="233" x2="270" y2="231" style="stroke-width: 0.5;stroke: rgb(128,128,128);stroke-opacity: 1.0;stroke-linecap: square;shape-rendering:crispEdges;" transform="matrix(1,0,0,1,0,0)" clip-path="url(#testclip-0)"/><line x1="48" y1="10" x2="48" y2="227" style="stroke-width: 0.5;stroke: rgb(128,128,128);stroke-opacity: 1.0;stroke-linecap: square;shape-rendering:crispEdges;" transform="matrix(1,0,0,1,0,0)" clip-path="url(#testclip-0)"/><g transform="matrix(1,0,0,1,0,0)"><text x="26" y="231.14" style="fill: rgb(64,64,64); fill-opacity: 1.0; font-family: sans-serif; font-size: 10px;" clip-path="url(#testclip-0)">0.0</text></g><line x1="46" y1="227" x2="48" y2="227" style="stroke-width: 0.5;stroke: rgb(128,128,128);stroke-opacity: 1.0;stroke-linecap: square;shape-rendering:crispEdges;" transform="matrix(1,0,0,1,0,0)" clip-path="url(#testclip-0)"/><g transform="matrix(1,0,0,1,0,0)"><text x="26" y="209.44" style="fill: rgb(64,64,64); fill-opacity: 1.0; font-family: sans-serif; font-size: 10px;" clip-path="url(#testclip-0)">0.2</text></g><line x1="46" y1="205.3" x2="48" y2="205.3" style="stroke-width: 0.5;stroke: rgb(128,128,128);stroke-opacity: 1.0;stroke-linecap: square;shape-rendering:crispEdges;" transform="matrix(1,0,0,1,0,0)" clip-path="url(#testclip-0)"/><g transform="matrix(1,0,0,1,0,0)"><text x="26" y="187.74" style="fill: rgb(64,64,64); fill-opacity: 1.0; font-family: sans-serif; font-size: 10px;" clip-path="url(#testclip-0)">0.4</text></g><line x1="46" y1="183.6" x2="48" y2="183.6" style="stroke-width: 0.5;stroke: rgb(128,128,128);stroke-opacity: 1.0;stroke-linecap: square;shape-rendering:crispEdges;" transform="matrix(1,0,0,1,0,0)" clip-path="url(#testclip-0)"/><g transform="matrix(1,0,0,1,0,0)"><text x="26" y="166.04" style="fill: rgb(64,64,64); fill-opacity: 1.0; font-family: sans-serif; font-size: 10px;" clip-path="url(#testclip-0)">0.6</text></g><line x1="46" y1="161.9" x2="48" y2="161.9" style="stroke-width: 0.5;stroke: rgb(128,128,128);stroke-opacity: 1.0;stroke-linecap: square;shape-rendering:crispEdges;" transform="matrix(1,0,0,1,0,0)" clip-path="url(#testclip-0)"/><g transform="matrix(1,0,0,1,0,0)"><text x="26" y="144.34" style="fill: rgb(64,64,64); fill-opacity: 1.0; font-family: sans-serif; font-size: 10px;" clip-path="url(#testclip-0)">0.8</text></g><line x1="46" y1="140.2" x2="48" y2="140.2" style="stroke-width: 0.5;stroke: rgb(128,128,128);stroke-opacity: 1.0;stroke-linecap: square;shape-rendering:crispEdges;" transform="matrix(1,0,0,1,0,0)" clip-path="url(#testclip-0)"/><g transform="matrix(1,0,0,1,0,0)"><text x="26" y="122.64" style="fill: rgb(64,64,64); fill-opacity: 1.0; font-family: sans-serif; font-size: 10px;" clip-path="url(#testclip-0)">1.0</text></g><line x1="46" y1="118.5" x2="48" y2="118.5" style="stroke-width: 0.5;stroke: rgb(128,128,128);stroke-opacity: 1.0;stroke-linecap: square;shape-rendering:crispEdges;" transform="matrix(1,0,0,1,0,0)" clip-path="url(#testclip-0)"/><g transform="matrix(1,0,0,1,0,0)"><text x="26" y="100.94" style="fill: rgb(64,64,64); fill-opacity: 1.0; font-family: sans-serif; font-size: 10px;" clip-path="url(#testclip-0)">1.2</text></g><line x1="46" y1="96.8" x2="48" y2="96.8" style="stroke-width: 0.5;stroke: rgb(128,128,128);stroke-opacity: 1.0;stroke-linecap: square;shape-rendering:crispEdges;" transform="matrix(1,0,0,1,0,0)" clip-path="url(#testclip-0)"/><g transform="matrix(1,0,0,1,0,0)"><text x="26" y="79.24" style="fill: rgb(64,64,64); fill-opacity: 1.0; font-family: sans-serif; font-size: 10px;" clip-path="url(#testclip-0)">1.4</text></g><line x1="46" y1="75.1" x2="48" y2="75.1" style="stroke-width: 0.5;stroke: rgb(128,128,128);stroke-opacity: 1.0;stroke-linecap: square;shape-rendering:crispEdges;" transform="matrix(1,0,0,1,0,0)" clip-path="url(#testclip-0)"/><g transform="matrix(1,0,0,1,0,0)"><text x="26" y="57.54" style="fill: rgb(64,64,64); fill-opacity: 1.0; font-family: sans-serif; font-size: 10px;" clip-path="url(#testclip-0)">1.6</text></g><line x1="46" y1="53.4" x2="48" y2="53.4" style="stroke-width: 0.5;stroke: rgb(128,128,128);stroke-opacity: 1.0;stroke-linecap: square;shape-rendering:crispEdges;" transform="matrix(1,0,0,1,0,0)" clip-path="url(#testclip-0)"/><g transform="matrix(1,0,0,1,0,0)"><text x="26" y="35.84" style="fill: rgb(64,64,64); fill-opacity: 1.0; font-family: sans-serif; font-size: 10px;" clip-path="url(#testclip-0)">1.8</text></g><line x1="46" y1="31.7" x2="48" y2="31.7" style="stroke-width: 0.5;stroke: rgb(128,128,128);stroke-opacity: 1.0;stroke-linecap: square;shape-rendering:crispEdges;" transform="matrix(1,0,0,1,0,0)" clip-path="url(#testclip-0)"/><g transform="matrix(1,0,0,1,0,0)"><text x="26" y="14.14" style="fill: rgb(64,64,64); fill-opacity: 1.0; font-family: sans-serif; font-size: 10px;" clip-path="url(#testclip-0)">2.0</text></g><line x1="46" y1="10" x2="48" y2="10" style="stroke-width: 0.5;stroke: rgb(128,128,128);stroke-opacity: 1.0;stroke-linecap: square;shape-rendering:crispEdges;" transform="matrix(1,0,0,1,0,0)" clip-path="url(#testclip-0)"/><line x1="52" y1="10" x2="52" y2="227" style="stroke-width: 0.5;stroke: rgb(255,255,255);stroke-opacity: 1.0;stroke-linejoin: bevel;stroke-dasharray: 2.0, 2.0;shape-rendering:crispEdges;" transform="matrix(1,0,0,1,0,0)" clip-path="url(#testclip-1)"/><line x1="270" y1="10" x2="270" y2="227" style="stroke-width: 0.5;stroke: rgb(255,255,255);stroke-opacity: 1.0;stroke-linejoin: bevel;stroke-dasharray: 2.0, 2.0;shape-rendering:crispEdges;" transform="matrix(1,0,0,1,0,0)" clip-path="url(#testclip-1)"/><line x1="52" y1="227" x2="488" y2="227" style="stroke-width: 0.5;stroke: rgb(255,255,255);stroke-opacity: 1.0;stroke-linejoin: bevel;stroke-dasharray: 2.0, 2.0;shape-rendering:crispEdges;" transform="matrix(1,0,0,1,0,0)" clip-path="url(#testclip-1)"/><line x1="52" y1="205.3" x2="488" y2="205.3" style="stroke-width: 0.5;stroke: rgb(255,255,255);stroke-opacity: 1.0;stroke-linejoin: bevel;stroke-dasharray: 2.0, 2.0;shape-rendering:crispEdges;" transform="matrix(1,0,0,1,0,0)" clip-path="url(#testclip-1)"/><line x1="52" y1="183.6" x2="488" y2="183.6" style="stroke-width: 0.5;stroke: rgb(255,255,255);stroke-opacity: 1.0;stroke-linejoin: bevel;stroke-dasharray: 2.0, 2.0;shape-rendering:crispEdges;" transform="matrix(1,0,0,1,0,0)" clip-path="url(#testclip-1)"/><line x1="52" y1="161.9" x2="488" y2="161.9" style="stroke-width: 0.5;stroke: rgb(255,255,255);stroke-opacity: 1.0;stroke-linejoin: bevel;stroke-dasharray: 2.0, 2.0;shape-rendering:crispEdges;" transform="matrix(1,0,0,1,0,0)" clip-path="url(#testclip-1)"/><line x1="52" y1="140.2" x2="488" y2="140.2" style="stroke-width: 0.5;stroke: rgb(255,255,255);stroke-opacity: 1.0;stroke-linejoin: bevel;stroke-dasharray: 2.0, 2.0;shape-rendering:crispEdges;" transform="matrix(1,0,0,1,0,0)" clip-path="url(#testclip-1)"/><line x1="52" y1="118.5" x2="488" y2="118.5" style="stroke-width: 0.5;stroke: rgb(255,255,255);stroke-opacity: 1.0;stroke-linejoin: bevel;stroke-dasharray: 2.0, 2.0;shape-rendering:crispEdges;" transform="matrix(1,0,0,1,0,0)" clip-path="url(#testclip-1)"/><line x1="52" y1="96.8" x2="488" y2="96.8" style="stroke-width: 0.5;stroke: rgb(255,255,255);stroke-opacity: 1.0;stroke-linejoin: bevel;stroke-dasharray: 2.0, 2.0;shape-rendering:crispEdges;" transform="matrix(1,0,0,1,0,0)" clip-path="url(#testclip-1)"/><line x1="52" y1="75.1" x2="488" y2="75.1" style="stroke-width: 0.5;stroke: rgb(255,255,255);stroke-opacity: 1.0;stroke-linejoin: bevel;stroke-dasharray: 2.0, 2.0;shape-rendering:crispEdges;" transform="matrix(1,0,0,1,0,0)" clip-path="url(#testclip-1)"/><line x1="52" y1="53.4" x2="488" y2="53.4" style="stroke-width: 0.5;stroke: rgb(255,255,255);stroke-opacity: 1.0;stroke-linejoin: bevel;stroke-dasharray: 2.0, 2.0;shape-rendering:crispEdges;" transform="matrix(1,0,0,1,0,0)" clip-path="url(#testclip-1)"/><line x1="52" y1="31.7" x2="488" y2="31.7" style="stroke-width: 0.5;stroke: rgb(255,255,255);stroke-opacity: 1.0;stroke-linejoin: bevel;stroke-dasharray: 2.0, 2.0;shape-rendering:crispEdges;" transform="matrix(1,0,0,1,0,0)" clip-path="url(#testclip-1)"/><line x1="52" y1="10" x2="488" y2="10" style="stroke-width: 0.5;stroke: rgb(255,255,255);stroke-opacity: 1.0;stroke-linejoin: bevel;stroke-dasharray: 2.0, 2.0;shape-rendering:crispEdges;" transform="matrix(1,0,0,1,0,0)" clip-path="url(#testclip-1)"/><g style="fill: rgb(255,85,85); fill-opacity: 1.0; stroke: none" transform="matrix(1,0,0,1,0,0)" clip-path="url(#testclip-1)"><path d="M 270 113.5 L 275 118.5 L 270 123.5 L 265 118.5 Z "/></g><g style="stroke-width: 1.0;stroke: rgb(255,85,85);stroke-opacity: 1.0;stroke-linecap: square;shape-rendering:geometricPrecision;; fill: none" transform="matrix(1,0,0,1,0,0)" clip-path="url(#testclip-1)"><path d="M 270 113.5 L 275 118.5 L 270 123.5 L 265 118.5 Z "/></g><rect x="52" y="10" width="436" height="217" style="stroke-width: 0.5;stroke: rgb(0,0,0);stroke-opacity: 1.0;stroke-linecap: round;stroke-linejoin: round;shape-rendering:crispEdges;; fill: none" transform="matrix(1,0,0,1,0,0)" clip-path="url(#testclip-0)"/></svg></td>
<<<<<<< HEAD
                  </tr>
                  </tbody>
              </table>
            </details>
            <details open>
              <summary>wikidataId/Q677037</summary>
              <table id="sampleplaces-table--5" class="datatables-table hover order-column" width="95%">
                <thead>
                  <tr>
                    <th>Stat Var</th>
                    <th>Num Observations</th>
                    <th>Dates</th>
                    <th>Corresponding Values</th>
                    <th>Measurement Methods</th>
                    <th>Units</th>
                    <th>Scaling Factors</th>
                    <th>Observation Periods</th>
                    <th>Time Series Chart</th>
                  </tr>
                </thead>
                <tbody>
                  <tr>
                    <td>CumulativeCount_MedicalTest_ConditionCOVID_19_Positive_Super_Super_Super_Super_Super_Long_Variable_Name</td>
                    <td>2</td>
                    <td>2020-03-02 | 2020-03-03</td>
                    <td>1 | 1</td>
                    <td>
                    </td>
                    <td>
                    </td>
                    <td>
                    </td>
                    <td>
                    </td>
                    <td style="max-width:none;text-align: -webkit-center;"><svg xmlns="http://www.w3.org/2000/svg" xmlns:xlink="http://www.w3.org/1999/xlink" xmlns:jfreesvg="http://www.jfree.org/jfreesvg/svg" width="500" height="250" text-rendering="auto" shape-rendering="auto">
=======
                </tr>
                </tbody>
            </table>
          </details>
          <details class="place-series-details">
            <summary class="place-series-summary"><a name="places--wikidataId/Q677037" href="#places--wikidataId/Q677037">wikidataId/Q677037</a></summary>
            <table width="95%">
              <thead>
                <tr>
                  <th>Stat Var</th>
                  <th>Num Observations</th>
                  <th>Dates</th>
                  <th>Corresponding Values</th>
                  <th>Measurement Methods</th>
                  <th>Units</th>
                  <th>Scaling Factors</th>
                  <th>Observation Periods</th>
                  <th>Time Series Chart</th>
                </tr>
              </thead>
              <tbody>
                <tr>
                  <td><a href="#places--wikidataId/Q677037--CumulativeCount_MedicalTest_ConditionCOVID_19_Positive_Super_Super_Super_Super_Super_Long_Variable_Name" name="places--wikidataId/Q677037--CumulativeCount_MedicalTest_ConditionCOVID_19_Positive_Super_Super_Super_Super_Super_Long_Variable_Name">CumulativeCount_MedicalTest_ConditionCOVID_19_Positive_Super_Super_Super_Super_Super_Long_Variable_Name</a></td>
                  <td>2</td>
                  <td>2020-03-02 | 2020-03-03</td>
                  <td>1 | 1</td>
                  <td>
                  </td>
                  <td>
                  </td>
                  <td>
                  </td>
                  <td>
                  </td>
                  <td style="max-width:none;text-align: -webkit-center;"><svg xmlns="http://www.w3.org/2000/svg" xmlns:xlink="http://www.w3.org/1999/xlink" xmlns:jfreesvg="http://www.jfree.org/jfreesvg/svg" width="500" height="250" text-rendering="auto" shape-rendering="auto">
>>>>>>> 0d826694
<defs><clipPath id="testclip-0"><path d="M 0 0 L 500 0 L 500 250 L 0 250 L 0 0 Z "/></clipPath>
<clipPath id="testclip-1"><path d="M 52 10 L 52 227 L 488 227 L 488 10 Z "/></clipPath>
</defs>
<rect x="0" y="0" width="500" height="250" style="fill: rgb(255,255,255); fill-opacity: 1.0" transform="matrix(1,0,0,1,0,0)" clip-path="url(#testclip-0)"/><rect x="52" y="10" width="436" height="217" style="fill: rgb(255,255,255); fill-opacity: 1.0" transform="matrix(1,0,0,1,0,0)" clip-path="url(#testclip-0)"/><line x1="52" y1="231" x2="488" y2="231" style="stroke-width: 0.5;stroke: rgb(128,128,128);stroke-opacity: 1.0;stroke-linecap: square;shape-rendering:crispEdges;" transform="matrix(1,0,0,1,0,0)" clip-path="url(#testclip-0)"/><g transform="matrix(1,0,0,1,0,0)"><text x="45.88" y="245.64" style="fill: rgb(64,64,64); fill-opacity: 1.0; font-family: sans-serif; font-size: 10px;" clip-path="url(#testclip-0)">00:00</text></g><line x1="60.38" y1="233" x2="60.38" y2="231" style="stroke-width: 0.5;stroke: rgb(128,128,128);stroke-opacity: 1.0;stroke-linecap: square;shape-rendering:crispEdges;" transform="matrix(1,0,0,1,0,0)" clip-path="url(#testclip-0)"/><g transform="matrix(1,0,0,1,0,0)"><text x="150.69" y="245.64" style="fill: rgb(64,64,64); fill-opacity: 1.0; font-family: sans-serif; font-size: 10px;" clip-path="url(#testclip-0)">06:00</text></g><line x1="165.19" y1="233" x2="165.19" y2="231" style="stroke-width: 0.5;stroke: rgb(128,128,128);stroke-opacity: 1.0;stroke-linecap: square;shape-rendering:crispEdges;" transform="matrix(1,0,0,1,0,0)" clip-path="url(#testclip-0)"/><g transform="matrix(1,0,0,1,0,0)"><text x="255.5" y="245.64" style="fill: rgb(64,64,64); fill-opacity: 1.0; font-family: sans-serif; font-size: 10px;" clip-path="url(#testclip-0)">12:00</text></g><line x1="270" y1="233" x2="270" y2="231" style="stroke-width: 0.5;stroke: rgb(128,128,128);stroke-opacity: 1.0;stroke-linecap: square;shape-rendering:crispEdges;" transform="matrix(1,0,0,1,0,0)" clip-path="url(#testclip-0)"/><g transform="matrix(1,0,0,1,0,0)"><text x="360.31" y="245.64" style="fill: rgb(64,64,64); fill-opacity: 1.0; font-family: sans-serif; font-size: 10px;" clip-path="url(#testclip-0)">18:00</text></g><line x1="374.81" y1="233" x2="374.81" y2="231" style="stroke-width: 0.5;stroke: rgb(128,128,128);stroke-opacity: 1.0;stroke-linecap: square;shape-rendering:crispEdges;" transform="matrix(1,0,0,1,0,0)" clip-path="url(#testclip-0)"/><g transform="matrix(1,0,0,1,0,0)"><text x="465.12" y="245.64" style="fill: rgb(64,64,64); fill-opacity: 1.0; font-family: sans-serif; font-size: 10px;" clip-path="url(#testclip-0)">00:00</text></g><line x1="479.62" y1="233" x2="479.62" y2="231" style="stroke-width: 0.5;stroke: rgb(128,128,128);stroke-opacity: 1.0;stroke-linecap: square;shape-rendering:crispEdges;" transform="matrix(1,0,0,1,0,0)" clip-path="url(#testclip-0)"/><line x1="48" y1="10" x2="48" y2="227" style="stroke-width: 0.5;stroke: rgb(128,128,128);stroke-opacity: 1.0;stroke-linecap: square;shape-rendering:crispEdges;" transform="matrix(1,0,0,1,0,0)" clip-path="url(#testclip-0)"/><g transform="matrix(1,0,0,1,0,0)"><text x="26" y="231.14" style="fill: rgb(64,64,64); fill-opacity: 1.0; font-family: sans-serif; font-size: 10px;" clip-path="url(#testclip-0)">0.0</text></g><line x1="46" y1="227" x2="48" y2="227" style="stroke-width: 0.5;stroke: rgb(128,128,128);stroke-opacity: 1.0;stroke-linecap: square;shape-rendering:crispEdges;" transform="matrix(1,0,0,1,0,0)" clip-path="url(#testclip-0)"/><g transform="matrix(1,0,0,1,0,0)"><text x="26" y="209.44" style="fill: rgb(64,64,64); fill-opacity: 1.0; font-family: sans-serif; font-size: 10px;" clip-path="url(#testclip-0)">0.2</text></g><line x1="46" y1="205.3" x2="48" y2="205.3" style="stroke-width: 0.5;stroke: rgb(128,128,128);stroke-opacity: 1.0;stroke-linecap: square;shape-rendering:crispEdges;" transform="matrix(1,0,0,1,0,0)" clip-path="url(#testclip-0)"/><g transform="matrix(1,0,0,1,0,0)"><text x="26" y="187.74" style="fill: rgb(64,64,64); fill-opacity: 1.0; font-family: sans-serif; font-size: 10px;" clip-path="url(#testclip-0)">0.4</text></g><line x1="46" y1="183.6" x2="48" y2="183.6" style="stroke-width: 0.5;stroke: rgb(128,128,128);stroke-opacity: 1.0;stroke-linecap: square;shape-rendering:crispEdges;" transform="matrix(1,0,0,1,0,0)" clip-path="url(#testclip-0)"/><g transform="matrix(1,0,0,1,0,0)"><text x="26" y="166.04" style="fill: rgb(64,64,64); fill-opacity: 1.0; font-family: sans-serif; font-size: 10px;" clip-path="url(#testclip-0)">0.6</text></g><line x1="46" y1="161.9" x2="48" y2="161.9" style="stroke-width: 0.5;stroke: rgb(128,128,128);stroke-opacity: 1.0;stroke-linecap: square;shape-rendering:crispEdges;" transform="matrix(1,0,0,1,0,0)" clip-path="url(#testclip-0)"/><g transform="matrix(1,0,0,1,0,0)"><text x="26" y="144.34" style="fill: rgb(64,64,64); fill-opacity: 1.0; font-family: sans-serif; font-size: 10px;" clip-path="url(#testclip-0)">0.8</text></g><line x1="46" y1="140.2" x2="48" y2="140.2" style="stroke-width: 0.5;stroke: rgb(128,128,128);stroke-opacity: 1.0;stroke-linecap: square;shape-rendering:crispEdges;" transform="matrix(1,0,0,1,0,0)" clip-path="url(#testclip-0)"/><g transform="matrix(1,0,0,1,0,0)"><text x="26" y="122.64" style="fill: rgb(64,64,64); fill-opacity: 1.0; font-family: sans-serif; font-size: 10px;" clip-path="url(#testclip-0)">1.0</text></g><line x1="46" y1="118.5" x2="48" y2="118.5" style="stroke-width: 0.5;stroke: rgb(128,128,128);stroke-opacity: 1.0;stroke-linecap: square;shape-rendering:crispEdges;" transform="matrix(1,0,0,1,0,0)" clip-path="url(#testclip-0)"/><g transform="matrix(1,0,0,1,0,0)"><text x="26" y="100.94" style="fill: rgb(64,64,64); fill-opacity: 1.0; font-family: sans-serif; font-size: 10px;" clip-path="url(#testclip-0)">1.2</text></g><line x1="46" y1="96.8" x2="48" y2="96.8" style="stroke-width: 0.5;stroke: rgb(128,128,128);stroke-opacity: 1.0;stroke-linecap: square;shape-rendering:crispEdges;" transform="matrix(1,0,0,1,0,0)" clip-path="url(#testclip-0)"/><g transform="matrix(1,0,0,1,0,0)"><text x="26" y="79.24" style="fill: rgb(64,64,64); fill-opacity: 1.0; font-family: sans-serif; font-size: 10px;" clip-path="url(#testclip-0)">1.4</text></g><line x1="46" y1="75.1" x2="48" y2="75.1" style="stroke-width: 0.5;stroke: rgb(128,128,128);stroke-opacity: 1.0;stroke-linecap: square;shape-rendering:crispEdges;" transform="matrix(1,0,0,1,0,0)" clip-path="url(#testclip-0)"/><g transform="matrix(1,0,0,1,0,0)"><text x="26" y="57.54" style="fill: rgb(64,64,64); fill-opacity: 1.0; font-family: sans-serif; font-size: 10px;" clip-path="url(#testclip-0)">1.6</text></g><line x1="46" y1="53.4" x2="48" y2="53.4" style="stroke-width: 0.5;stroke: rgb(128,128,128);stroke-opacity: 1.0;stroke-linecap: square;shape-rendering:crispEdges;" transform="matrix(1,0,0,1,0,0)" clip-path="url(#testclip-0)"/><g transform="matrix(1,0,0,1,0,0)"><text x="26" y="35.84" style="fill: rgb(64,64,64); fill-opacity: 1.0; font-family: sans-serif; font-size: 10px;" clip-path="url(#testclip-0)">1.8</text></g><line x1="46" y1="31.7" x2="48" y2="31.7" style="stroke-width: 0.5;stroke: rgb(128,128,128);stroke-opacity: 1.0;stroke-linecap: square;shape-rendering:crispEdges;" transform="matrix(1,0,0,1,0,0)" clip-path="url(#testclip-0)"/><g transform="matrix(1,0,0,1,0,0)"><text x="26" y="14.14" style="fill: rgb(64,64,64); fill-opacity: 1.0; font-family: sans-serif; font-size: 10px;" clip-path="url(#testclip-0)">2.0</text></g><line x1="46" y1="10" x2="48" y2="10" style="stroke-width: 0.5;stroke: rgb(128,128,128);stroke-opacity: 1.0;stroke-linecap: square;shape-rendering:crispEdges;" transform="matrix(1,0,0,1,0,0)" clip-path="url(#testclip-0)"/><line x1="60.38" y1="10" x2="60.38" y2="227" style="stroke-width: 0.5;stroke: rgb(255,255,255);stroke-opacity: 1.0;stroke-linejoin: bevel;stroke-dasharray: 2.0, 2.0;shape-rendering:crispEdges;" transform="matrix(1,0,0,1,0,0)" clip-path="url(#testclip-1)"/><line x1="165.19" y1="10" x2="165.19" y2="227" style="stroke-width: 0.5;stroke: rgb(255,255,255);stroke-opacity: 1.0;stroke-linejoin: bevel;stroke-dasharray: 2.0, 2.0;shape-rendering:crispEdges;" transform="matrix(1,0,0,1,0,0)" clip-path="url(#testclip-1)"/><line x1="270" y1="10" x2="270" y2="227" style="stroke-width: 0.5;stroke: rgb(255,255,255);stroke-opacity: 1.0;stroke-linejoin: bevel;stroke-dasharray: 2.0, 2.0;shape-rendering:crispEdges;" transform="matrix(1,0,0,1,0,0)" clip-path="url(#testclip-1)"/><line x1="374.81" y1="10" x2="374.81" y2="227" style="stroke-width: 0.5;stroke: rgb(255,255,255);stroke-opacity: 1.0;stroke-linejoin: bevel;stroke-dasharray: 2.0, 2.0;shape-rendering:crispEdges;" transform="matrix(1,0,0,1,0,0)" clip-path="url(#testclip-1)"/><line x1="479.62" y1="10" x2="479.62" y2="227" style="stroke-width: 0.5;stroke: rgb(255,255,255);stroke-opacity: 1.0;stroke-linejoin: bevel;stroke-dasharray: 2.0, 2.0;shape-rendering:crispEdges;" transform="matrix(1,0,0,1,0,0)" clip-path="url(#testclip-1)"/><line x1="52" y1="227" x2="488" y2="227" style="stroke-width: 0.5;stroke: rgb(255,255,255);stroke-opacity: 1.0;stroke-linejoin: bevel;stroke-dasharray: 2.0, 2.0;shape-rendering:crispEdges;" transform="matrix(1,0,0,1,0,0)" clip-path="url(#testclip-1)"/><line x1="52" y1="205.3" x2="488" y2="205.3" style="stroke-width: 0.5;stroke: rgb(255,255,255);stroke-opacity: 1.0;stroke-linejoin: bevel;stroke-dasharray: 2.0, 2.0;shape-rendering:crispEdges;" transform="matrix(1,0,0,1,0,0)" clip-path="url(#testclip-1)"/><line x1="52" y1="183.6" x2="488" y2="183.6" style="stroke-width: 0.5;stroke: rgb(255,255,255);stroke-opacity: 1.0;stroke-linejoin: bevel;stroke-dasharray: 2.0, 2.0;shape-rendering:crispEdges;" transform="matrix(1,0,0,1,0,0)" clip-path="url(#testclip-1)"/><line x1="52" y1="161.9" x2="488" y2="161.9" style="stroke-width: 0.5;stroke: rgb(255,255,255);stroke-opacity: 1.0;stroke-linejoin: bevel;stroke-dasharray: 2.0, 2.0;shape-rendering:crispEdges;" transform="matrix(1,0,0,1,0,0)" clip-path="url(#testclip-1)"/><line x1="52" y1="140.2" x2="488" y2="140.2" style="stroke-width: 0.5;stroke: rgb(255,255,255);stroke-opacity: 1.0;stroke-linejoin: bevel;stroke-dasharray: 2.0, 2.0;shape-rendering:crispEdges;" transform="matrix(1,0,0,1,0,0)" clip-path="url(#testclip-1)"/><line x1="52" y1="118.5" x2="488" y2="118.5" style="stroke-width: 0.5;stroke: rgb(255,255,255);stroke-opacity: 1.0;stroke-linejoin: bevel;stroke-dasharray: 2.0, 2.0;shape-rendering:crispEdges;" transform="matrix(1,0,0,1,0,0)" clip-path="url(#testclip-1)"/><line x1="52" y1="96.8" x2="488" y2="96.8" style="stroke-width: 0.5;stroke: rgb(255,255,255);stroke-opacity: 1.0;stroke-linejoin: bevel;stroke-dasharray: 2.0, 2.0;shape-rendering:crispEdges;" transform="matrix(1,0,0,1,0,0)" clip-path="url(#testclip-1)"/><line x1="52" y1="75.1" x2="488" y2="75.1" style="stroke-width: 0.5;stroke: rgb(255,255,255);stroke-opacity: 1.0;stroke-linejoin: bevel;stroke-dasharray: 2.0, 2.0;shape-rendering:crispEdges;" transform="matrix(1,0,0,1,0,0)" clip-path="url(#testclip-1)"/><line x1="52" y1="53.4" x2="488" y2="53.4" style="stroke-width: 0.5;stroke: rgb(255,255,255);stroke-opacity: 1.0;stroke-linejoin: bevel;stroke-dasharray: 2.0, 2.0;shape-rendering:crispEdges;" transform="matrix(1,0,0,1,0,0)" clip-path="url(#testclip-1)"/><line x1="52" y1="31.7" x2="488" y2="31.7" style="stroke-width: 0.5;stroke: rgb(255,255,255);stroke-opacity: 1.0;stroke-linejoin: bevel;stroke-dasharray: 2.0, 2.0;shape-rendering:crispEdges;" transform="matrix(1,0,0,1,0,0)" clip-path="url(#testclip-1)"/><line x1="52" y1="10" x2="488" y2="10" style="stroke-width: 0.5;stroke: rgb(255,255,255);stroke-opacity: 1.0;stroke-linejoin: bevel;stroke-dasharray: 2.0, 2.0;shape-rendering:crispEdges;" transform="matrix(1,0,0,1,0,0)" clip-path="url(#testclip-1)"/><line x1="60.38" y1="118.5" x2="479.62" y2="118.5" style="stroke-width: 1.0;stroke: rgb(255,85,85);stroke-opacity: 1.0;stroke-linecap: square;stroke-linejoin: bevel;shape-rendering:geometricPrecision;" transform="matrix(1,0,0,1,0,0)" clip-path="url(#testclip-1)"/><g style="fill: rgb(255,85,85); fill-opacity: 1.0; stroke: none" transform="matrix(1,0,0,1,0,0)" clip-path="url(#testclip-1)"><path d="M 60.38 113.5 L 65.38 118.5 L 60.38 123.5 L 55.38 118.5 Z "/></g><g style="stroke-width: 1.0;stroke: rgb(255,85,85);stroke-opacity: 1.0;stroke-linecap: square;shape-rendering:geometricPrecision;; fill: none" transform="matrix(1,0,0,1,0,0)" clip-path="url(#testclip-1)"><path d="M 60.38 113.5 L 65.38 118.5 L 60.38 123.5 L 55.38 118.5 Z "/></g><g style="fill: rgb(255,85,85); fill-opacity: 1.0; stroke: none" transform="matrix(1,0,0,1,0,0)" clip-path="url(#testclip-1)"><path d="M 479.62 113.5 L 484.62 118.5 L 479.62 123.5 L 474.62 118.5 Z "/></g><g style="stroke-width: 1.0;stroke: rgb(255,85,85);stroke-opacity: 1.0;stroke-linecap: square;shape-rendering:geometricPrecision;; fill: none" transform="matrix(1,0,0,1,0,0)" clip-path="url(#testclip-1)"><path d="M 479.62 113.5 L 484.62 118.5 L 479.62 123.5 L 474.62 118.5 Z "/></g><rect x="52" y="10" width="436" height="217" style="stroke-width: 0.5;stroke: rgb(0,0,0);stroke-opacity: 1.0;stroke-linecap: round;stroke-linejoin: round;shape-rendering:crispEdges;; fill: none" transform="matrix(1,0,0,1,0,0)" clip-path="url(#testclip-0)"/></svg></td>
                </tr>
                </tbody>
            </table>
          </details>
      </div>
    <script>
      function handle_hash_change(){
        /*
        When the hash part of the location has changed, open the <detail> tag
        closest to the anchor that is being linked to.
        */

        const new_hash = CSS.escape( // we will use the location hash in a CSS selector, so we need to escape it
          location.hash // get the hash
          .substring(1) // drop the initial `#` character
          );

        const anchor_selector = "a[name=" + new_hash +"]";
        const anchor_element = document.querySelectorAll(anchor_selector)[0];
        const parent_details_tag = anchor_element.closest("details")

        if (parent_details_tag !== null){ // if tag exists
          parent_details_tag.open = true; // open it.
        }
      }

      window.onhashchange = handle_hash_change; // dynamically react to hash changes
      document.addEventListener('DOMContentLoaded', handle_hash_change, false); // if page loaded with a location hash, also react to that.
    </script>
  </body>
  <script>
    function make_table_DataTable(id){
      // given a CSS selector for a <table> element, adds DataTable to it
      // with only sorting enabled, and with no default order column.
      
      $(id).DataTable({
        paging: false,
        searching: false,
        info: false,
        order: [] // don't apply initial ordering (which is turned on by default)
      });

      // DataTables seem to add a class "no-footer" to the tables managed by it,
      // which has no behavior effects but adds a weird 1px gray bottom-border,
      // so we remove that class after initializing the table as a DataTable.
      // reference for another post mentioning this issue:
      // https://datatables.net/forums/discussion/53837/class-no-footer-applied-to-table-despite-a-footer-is-present
      $(id).removeClass("no-footer");
    }

    $(document).ready(function () {
      const sampleplace_table_ids = [
            "#sampleplaces-table--1",
            "#sampleplaces-table--2",
            "#sampleplaces-table--3",
            "#sampleplaces-table--4",
            "#sampleplaces-table--5",
      ]

      make_table_DataTable("#statvars-table");
      sampleplace_table_ids.forEach(( id ) => {
        make_table_DataTable(id)
      })
    });

  </script>
</html><|MERGE_RESOLUTION|>--- conflicted
+++ resolved
@@ -25,14 +25,10 @@
       tbody tr:hover {
         background-color: #ccc;
       }
-<<<<<<< HEAD
       .datatables-table{
         border: 0;
       }
-      summary {
-=======
       .place-series-summary {
->>>>>>> 0d826694
         cursor: pointer;
         font-size: 1.2rem;
         font-weight: bold;
@@ -345,8 +341,9 @@
     </div>
       
       <div>
-<<<<<<< HEAD
-        <h2>StatVarObservations by StatVar</h2>
+        <h2>
+          <a name="statvars" href="#statvars">StatVarObservations by StatVar</a>
+        </h2>
         <!-- 
           classes here provide styling through DataTables.
           documentation:
@@ -354,12 +351,6 @@
           - order-column: https://datatables.net/examples/styling/order-column.html
         -->
         <table id="statvars-table" class="datatables-table hover order-column" width="95%">
-=======
-        <h2>
-          <a name="statvars" href="#statvars">StatVarObservations by StatVar</a>
-        </h2>
-        <table width="95%">
->>>>>>> 0d826694
           <thead>
             <tr>
               <th>Stat Var</th>
@@ -419,46 +410,12 @@
         </table>
       </div>
       <div>
-<<<<<<< HEAD
-        <h2>Series Summaries for Sample Places</h2>
-            <details open>
-              <summary>geoId/0649670</summary>
-              <table id="sampleplaces-table--1" class="datatables-table hover order-column" width="95%">
-                <thead>
-                  <tr>
-                    <th>Stat Var</th>
-                    <th>Num Observations</th>
-                    <th>Dates</th>
-                    <th>Corresponding Values</th>
-                    <th>Measurement Methods</th>
-                    <th>Units</th>
-                    <th>Scaling Factors</th>
-                    <th>Observation Periods</th>
-                    <th>Time Series Chart</th>
-                  </tr>
-                </thead>
-                <tbody>
-                  <tr>
-                    <td>Count_Person</td>
-                    <td>1</td>
-                    <td>2017-01</td>
-                    <td>1,000</td>
-                    <td>
-                    </td>
-                    <td>
-                    </td>
-                    <td>
-                    </td>
-                    <td>
-                    </td>
-                    <td style="max-width:none;text-align: -webkit-center;"><svg xmlns="http://www.w3.org/2000/svg" xmlns:xlink="http://www.w3.org/1999/xlink" xmlns:jfreesvg="http://www.jfree.org/jfreesvg/svg" width="500" height="250" text-rendering="auto" shape-rendering="auto">
-=======
         <h2>
           <a name="places" href="#places">Series Summaries for Sample Places</a>
         </h2>
           <details class="place-series-details">
             <summary class="place-series-summary"><a name="places--geoId/0649670" href="#places--geoId/0649670">geoId/0649670</a></summary>
-            <table width="95%">
+            <table id="sampleplaces-table--1" class="datatables-table hover order-column" width="95%">
               <thead>
                 <tr>
                   <th>Stat Var</th>
@@ -473,69 +430,31 @@
                 </tr>
               </thead>
               <tbody>
-                <tr>
-                  <td><a href="#places--geoId/0649670--Count_Person" name="places--geoId/0649670--Count_Person">Count_Person</a></td>
-                  <td>1</td>
-                  <td>2017-01</td>
-                  <td>1,000</td>
-                  <td>
-                  </td>
-                  <td>
-                  </td>
-                  <td>
-                  </td>
-                  <td>
-                  </td>
-                  <td style="max-width:none;text-align: -webkit-center;"><svg xmlns="http://www.w3.org/2000/svg" xmlns:xlink="http://www.w3.org/1999/xlink" xmlns:jfreesvg="http://www.jfree.org/jfreesvg/svg" width="500" height="250" text-rendering="auto" shape-rendering="auto">
->>>>>>> 0d826694
+                  <tr>
+                    <td><a href="#places--geoId/0649670--Count_Person" name="places--geoId/0649670--Count_Person">Count_Person</a></td>
+                    <td>1</td>
+                    <td>2017-01</td>
+                    <td>1,000</td>
+                    <td>
+                    </td>
+                    <td>
+                    </td>
+                    <td>
+                    </td>
+                    <td>
+                    </td>
+                    <td style="max-width:none;text-align: -webkit-center;"><svg xmlns="http://www.w3.org/2000/svg" xmlns:xlink="http://www.w3.org/1999/xlink" xmlns:jfreesvg="http://www.jfree.org/jfreesvg/svg" width="500" height="250" text-rendering="auto" shape-rendering="auto">
 <defs><clipPath id="testclip-0"><path d="M 0 0 L 500 0 L 500 250 L 0 250 L 0 0 Z "/></clipPath>
 <clipPath id="testclip-1"><path d="M 52 10 L 52 227 L 488 227 L 488 10 Z "/></clipPath>
 </defs>
 <rect x="0" y="0" width="500" height="250" style="fill: rgb(255,255,255); fill-opacity: 1.0" transform="matrix(1,0,0,1,0,0)" clip-path="url(#testclip-0)"/><rect x="52" y="10" width="436" height="217" style="fill: rgb(255,255,255); fill-opacity: 1.0" transform="matrix(1,0,0,1,0,0)" clip-path="url(#testclip-0)"/><line x1="52" y1="231" x2="488" y2="231" style="stroke-width: 0.5;stroke: rgb(128,128,128);stroke-opacity: 1.0;stroke-linecap: square;shape-rendering:crispEdges;" transform="matrix(1,0,0,1,0,0)" clip-path="url(#testclip-0)"/><g transform="matrix(1,0,0,1,0,0)"><text x="31" y="245.64" style="fill: rgb(64,64,64); fill-opacity: 1.0; font-family: sans-serif; font-size: 10px;" clip-path="url(#testclip-0)">2016-12</text></g><line x1="52" y1="233" x2="52" y2="231" style="stroke-width: 0.5;stroke: rgb(128,128,128);stroke-opacity: 1.0;stroke-linecap: square;shape-rendering:crispEdges;" transform="matrix(1,0,0,1,0,0)" clip-path="url(#testclip-0)"/><g transform="matrix(1,0,0,1,0,0)"><text x="249" y="245.64" style="fill: rgb(64,64,64); fill-opacity: 1.0; font-family: sans-serif; font-size: 10px;" clip-path="url(#testclip-0)">2017-01</text></g><line x1="270" y1="233" x2="270" y2="231" style="stroke-width: 0.5;stroke: rgb(128,128,128);stroke-opacity: 1.0;stroke-linecap: square;shape-rendering:crispEdges;" transform="matrix(1,0,0,1,0,0)" clip-path="url(#testclip-0)"/><line x1="48" y1="10" x2="48" y2="227" style="stroke-width: 0.5;stroke: rgb(128,128,128);stroke-opacity: 1.0;stroke-linecap: square;shape-rendering:crispEdges;" transform="matrix(1,0,0,1,0,0)" clip-path="url(#testclip-0)"/><g transform="matrix(1,0,0,1,0,0)"><text x="13" y="231.14" style="fill: rgb(64,64,64); fill-opacity: 1.0; font-family: sans-serif; font-size: 10px;" clip-path="url(#testclip-0)">999.0</text></g><line x1="46" y1="227" x2="48" y2="227" style="stroke-width: 0.5;stroke: rgb(128,128,128);stroke-opacity: 1.0;stroke-linecap: square;shape-rendering:crispEdges;" transform="matrix(1,0,0,1,0,0)" clip-path="url(#testclip-0)"/><g transform="matrix(1,0,0,1,0,0)"><text x="13" y="209.44" style="fill: rgb(64,64,64); fill-opacity: 1.0; font-family: sans-serif; font-size: 10px;" clip-path="url(#testclip-0)">999.2</text></g><line x1="46" y1="205.3" x2="48" y2="205.3" style="stroke-width: 0.5;stroke: rgb(128,128,128);stroke-opacity: 1.0;stroke-linecap: square;shape-rendering:crispEdges;" transform="matrix(1,0,0,1,0,0)" clip-path="url(#testclip-0)"/><g transform="matrix(1,0,0,1,0,0)"><text x="13" y="187.74" style="fill: rgb(64,64,64); fill-opacity: 1.0; font-family: sans-serif; font-size: 10px;" clip-path="url(#testclip-0)">999.4</text></g><line x1="46" y1="183.6" x2="48" y2="183.6" style="stroke-width: 0.5;stroke: rgb(128,128,128);stroke-opacity: 1.0;stroke-linecap: square;shape-rendering:crispEdges;" transform="matrix(1,0,0,1,0,0)" clip-path="url(#testclip-0)"/><g transform="matrix(1,0,0,1,0,0)"><text x="13" y="166.04" style="fill: rgb(64,64,64); fill-opacity: 1.0; font-family: sans-serif; font-size: 10px;" clip-path="url(#testclip-0)">999.6</text></g><line x1="46" y1="161.9" x2="48" y2="161.9" style="stroke-width: 0.5;stroke: rgb(128,128,128);stroke-opacity: 1.0;stroke-linecap: square;shape-rendering:crispEdges;" transform="matrix(1,0,0,1,0,0)" clip-path="url(#testclip-0)"/><g transform="matrix(1,0,0,1,0,0)"><text x="13" y="144.34" style="fill: rgb(64,64,64); fill-opacity: 1.0; font-family: sans-serif; font-size: 10px;" clip-path="url(#testclip-0)">999.8</text></g><line x1="46" y1="140.2" x2="48" y2="140.2" style="stroke-width: 0.5;stroke: rgb(128,128,128);stroke-opacity: 1.0;stroke-linecap: square;shape-rendering:crispEdges;" transform="matrix(1,0,0,1,0,0)" clip-path="url(#testclip-0)"/><g transform="matrix(1,0,0,1,0,0)"><text x="7" y="122.64" style="fill: rgb(64,64,64); fill-opacity: 1.0; font-family: sans-serif; font-size: 10px;" clip-path="url(#testclip-0)">1000.0</text></g><line x1="46" y1="118.5" x2="48" y2="118.5" style="stroke-width: 0.5;stroke: rgb(128,128,128);stroke-opacity: 1.0;stroke-linecap: square;shape-rendering:crispEdges;" transform="matrix(1,0,0,1,0,0)" clip-path="url(#testclip-0)"/><g transform="matrix(1,0,0,1,0,0)"><text x="7" y="100.94" style="fill: rgb(64,64,64); fill-opacity: 1.0; font-family: sans-serif; font-size: 10px;" clip-path="url(#testclip-0)">1000.2</text></g><line x1="46" y1="96.8" x2="48" y2="96.8" style="stroke-width: 0.5;stroke: rgb(128,128,128);stroke-opacity: 1.0;stroke-linecap: square;shape-rendering:crispEdges;" transform="matrix(1,0,0,1,0,0)" clip-path="url(#testclip-0)"/><g transform="matrix(1,0,0,1,0,0)"><text x="7" y="79.24" style="fill: rgb(64,64,64); fill-opacity: 1.0; font-family: sans-serif; font-size: 10px;" clip-path="url(#testclip-0)">1000.4</text></g><line x1="46" y1="75.1" x2="48" y2="75.1" style="stroke-width: 0.5;stroke: rgb(128,128,128);stroke-opacity: 1.0;stroke-linecap: square;shape-rendering:crispEdges;" transform="matrix(1,0,0,1,0,0)" clip-path="url(#testclip-0)"/><g transform="matrix(1,0,0,1,0,0)"><text x="7" y="57.54" style="fill: rgb(64,64,64); fill-opacity: 1.0; font-family: sans-serif; font-size: 10px;" clip-path="url(#testclip-0)">1000.6</text></g><line x1="46" y1="53.4" x2="48" y2="53.4" style="stroke-width: 0.5;stroke: rgb(128,128,128);stroke-opacity: 1.0;stroke-linecap: square;shape-rendering:crispEdges;" transform="matrix(1,0,0,1,0,0)" clip-path="url(#testclip-0)"/><g transform="matrix(1,0,0,1,0,0)"><text x="7" y="35.84" style="fill: rgb(64,64,64); fill-opacity: 1.0; font-family: sans-serif; font-size: 10px;" clip-path="url(#testclip-0)">1000.8</text></g><line x1="46" y1="31.7" x2="48" y2="31.7" style="stroke-width: 0.5;stroke: rgb(128,128,128);stroke-opacity: 1.0;stroke-linecap: square;shape-rendering:crispEdges;" transform="matrix(1,0,0,1,0,0)" clip-path="url(#testclip-0)"/><g transform="matrix(1,0,0,1,0,0)"><text x="7" y="14.14" style="fill: rgb(64,64,64); fill-opacity: 1.0; font-family: sans-serif; font-size: 10px;" clip-path="url(#testclip-0)">1001.0</text></g><line x1="46" y1="10" x2="48" y2="10" style="stroke-width: 0.5;stroke: rgb(128,128,128);stroke-opacity: 1.0;stroke-linecap: square;shape-rendering:crispEdges;" transform="matrix(1,0,0,1,0,0)" clip-path="url(#testclip-0)"/><line x1="52" y1="10" x2="52" y2="227" style="stroke-width: 0.5;stroke: rgb(255,255,255);stroke-opacity: 1.0;stroke-linejoin: bevel;stroke-dasharray: 2.0, 2.0;shape-rendering:crispEdges;" transform="matrix(1,0,0,1,0,0)" clip-path="url(#testclip-1)"/><line x1="270" y1="10" x2="270" y2="227" style="stroke-width: 0.5;stroke: rgb(255,255,255);stroke-opacity: 1.0;stroke-linejoin: bevel;stroke-dasharray: 2.0, 2.0;shape-rendering:crispEdges;" transform="matrix(1,0,0,1,0,0)" clip-path="url(#testclip-1)"/><line x1="52" y1="227" x2="488" y2="227" style="stroke-width: 0.5;stroke: rgb(255,255,255);stroke-opacity: 1.0;stroke-linejoin: bevel;stroke-dasharray: 2.0, 2.0;shape-rendering:crispEdges;" transform="matrix(1,0,0,1,0,0)" clip-path="url(#testclip-1)"/><line x1="52" y1="205.3" x2="488" y2="205.3" style="stroke-width: 0.5;stroke: rgb(255,255,255);stroke-opacity: 1.0;stroke-linejoin: bevel;stroke-dasharray: 2.0, 2.0;shape-rendering:crispEdges;" transform="matrix(1,0,0,1,0,0)" clip-path="url(#testclip-1)"/><line x1="52" y1="183.6" x2="488" y2="183.6" style="stroke-width: 0.5;stroke: rgb(255,255,255);stroke-opacity: 1.0;stroke-linejoin: bevel;stroke-dasharray: 2.0, 2.0;shape-rendering:crispEdges;" transform="matrix(1,0,0,1,0,0)" clip-path="url(#testclip-1)"/><line x1="52" y1="161.9" x2="488" y2="161.9" style="stroke-width: 0.5;stroke: rgb(255,255,255);stroke-opacity: 1.0;stroke-linejoin: bevel;stroke-dasharray: 2.0, 2.0;shape-rendering:crispEdges;" transform="matrix(1,0,0,1,0,0)" clip-path="url(#testclip-1)"/><line x1="52" y1="140.2" x2="488" y2="140.2" style="stroke-width: 0.5;stroke: rgb(255,255,255);stroke-opacity: 1.0;stroke-linejoin: bevel;stroke-dasharray: 2.0, 2.0;shape-rendering:crispEdges;" transform="matrix(1,0,0,1,0,0)" clip-path="url(#testclip-1)"/><line x1="52" y1="118.5" x2="488" y2="118.5" style="stroke-width: 0.5;stroke: rgb(255,255,255);stroke-opacity: 1.0;stroke-linejoin: bevel;stroke-dasharray: 2.0, 2.0;shape-rendering:crispEdges;" transform="matrix(1,0,0,1,0,0)" clip-path="url(#testclip-1)"/><line x1="52" y1="96.8" x2="488" y2="96.8" style="stroke-width: 0.5;stroke: rgb(255,255,255);stroke-opacity: 1.0;stroke-linejoin: bevel;stroke-dasharray: 2.0, 2.0;shape-rendering:crispEdges;" transform="matrix(1,0,0,1,0,0)" clip-path="url(#testclip-1)"/><line x1="52" y1="75.1" x2="488" y2="75.1" style="stroke-width: 0.5;stroke: rgb(255,255,255);stroke-opacity: 1.0;stroke-linejoin: bevel;stroke-dasharray: 2.0, 2.0;shape-rendering:crispEdges;" transform="matrix(1,0,0,1,0,0)" clip-path="url(#testclip-1)"/><line x1="52" y1="53.4" x2="488" y2="53.4" style="stroke-width: 0.5;stroke: rgb(255,255,255);stroke-opacity: 1.0;stroke-linejoin: bevel;stroke-dasharray: 2.0, 2.0;shape-rendering:crispEdges;" transform="matrix(1,0,0,1,0,0)" clip-path="url(#testclip-1)"/><line x1="52" y1="31.7" x2="488" y2="31.7" style="stroke-width: 0.5;stroke: rgb(255,255,255);stroke-opacity: 1.0;stroke-linejoin: bevel;stroke-dasharray: 2.0, 2.0;shape-rendering:crispEdges;" transform="matrix(1,0,0,1,0,0)" clip-path="url(#testclip-1)"/><line x1="52" y1="10" x2="488" y2="10" style="stroke-width: 0.5;stroke: rgb(255,255,255);stroke-opacity: 1.0;stroke-linejoin: bevel;stroke-dasharray: 2.0, 2.0;shape-rendering:crispEdges;" transform="matrix(1,0,0,1,0,0)" clip-path="url(#testclip-1)"/><g style="fill: rgb(255,85,85); fill-opacity: 1.0; stroke: none" transform="matrix(1,0,0,1,0,0)" clip-path="url(#testclip-1)"><path d="M 270 113.5 L 275 118.5 L 270 123.5 L 265 118.5 Z "/></g><g style="stroke-width: 1.0;stroke: rgb(255,85,85);stroke-opacity: 1.0;stroke-linecap: square;shape-rendering:geometricPrecision;; fill: none" transform="matrix(1,0,0,1,0,0)" clip-path="url(#testclip-1)"><path d="M 270 113.5 L 275 118.5 L 270 123.5 L 265 118.5 Z "/></g><rect x="52" y="10" width="436" height="217" style="stroke-width: 0.5;stroke: rgb(0,0,0);stroke-opacity: 1.0;stroke-linecap: round;stroke-linejoin: round;shape-rendering:crispEdges;; fill: none" transform="matrix(1,0,0,1,0,0)" clip-path="url(#testclip-0)"/></svg></td>
-<<<<<<< HEAD
                   </tr>
-                  </tbody>
-              </table>
-            </details>
-            <details open>
-              <summary>wikidataId/Q1186</summary>
-              <table id="sampleplaces-table--2" class="datatables-table hover order-column" width="95%">
-                <thead>
-                  <tr>
-                    <th>Stat Var</th>
-                    <th>Num Observations</th>
-                    <th>Dates</th>
-                    <th>Corresponding Values</th>
-                    <th>Measurement Methods</th>
-                    <th>Units</th>
-                    <th>Scaling Factors</th>
-                    <th>Observation Periods</th>
-                    <th>Time Series Chart</th>
-                  </tr>
-                </thead>
-                <tbody>
-                  <tr>
-                    <td>CumulativeCount_MedicalTest_ConditionCOVID_19_Positive_Super_Super_Super_Super_Super_Long_Variable_Name</td>
-                    <td>5</td>
-                    <td>2020-01-30 | 2020-02-02 | 2020-02-03 | 2020-03-02 | 2020-03-03</td>
-                    <td>1 | 2 | 3 | 3 | 3</td>
-                    <td>
-                    </td>
-                    <td>
-                    </td>
-                    <td>
-                    </td>
-                    <td>
-                    </td>
-                    <td style="max-width:none;text-align: -webkit-center;"><svg xmlns="http://www.w3.org/2000/svg" xmlns:xlink="http://www.w3.org/1999/xlink" xmlns:jfreesvg="http://www.jfree.org/jfreesvg/svg" width="500" height="250" text-rendering="auto" shape-rendering="auto">
-=======
-                </tr>
-                </tbody>
+              </tbody>
             </table>
           </details>
           <details class="place-series-details">
             <summary class="place-series-summary"><a name="places--wikidataId/Q1186" href="#places--wikidataId/Q1186">wikidataId/Q1186</a></summary>
-            <table width="95%">
+            <table id="sampleplaces-table--2" class="datatables-table hover order-column" width="95%">
               <thead>
                 <tr>
                   <th>Stat Var</th>
@@ -550,69 +469,31 @@
                 </tr>
               </thead>
               <tbody>
-                <tr>
-                  <td><a href="#places--wikidataId/Q1186--CumulativeCount_MedicalTest_ConditionCOVID_19_Positive_Super_Super_Super_Super_Super_Long_Variable_Name" name="places--wikidataId/Q1186--CumulativeCount_MedicalTest_ConditionCOVID_19_Positive_Super_Super_Super_Super_Super_Long_Variable_Name">CumulativeCount_MedicalTest_ConditionCOVID_19_Positive_Super_Super_Super_Super_Super_Long_Variable_Name</a></td>
-                  <td>5</td>
-                  <td>2020-01-30 | 2020-02-02 | 2020-02-03 | 2020-03-02 | 2020-03-03</td>
-                  <td>1 | 2 | 3 | 3 | 3</td>
-                  <td>
-                  </td>
-                  <td>
-                  </td>
-                  <td>
-                  </td>
-                  <td>
-                  </td>
-                  <td style="max-width:none;text-align: -webkit-center;"><svg xmlns="http://www.w3.org/2000/svg" xmlns:xlink="http://www.w3.org/1999/xlink" xmlns:jfreesvg="http://www.jfree.org/jfreesvg/svg" width="500" height="250" text-rendering="auto" shape-rendering="auto">
->>>>>>> 0d826694
+                  <tr>
+                    <td><a href="#places--wikidataId/Q1186--CumulativeCount_MedicalTest_ConditionCOVID_19_Positive_Super_Super_Super_Super_Super_Long_Variable_Name" name="places--wikidataId/Q1186--CumulativeCount_MedicalTest_ConditionCOVID_19_Positive_Super_Super_Super_Super_Super_Long_Variable_Name">CumulativeCount_MedicalTest_ConditionCOVID_19_Positive_Super_Super_Super_Super_Super_Long_Variable_Name</a></td>
+                    <td>5</td>
+                    <td>2020-01-30 | 2020-02-02 | 2020-02-03 | 2020-03-02 | 2020-03-03</td>
+                    <td>1 | 2 | 3 | 3 | 3</td>
+                    <td>
+                    </td>
+                    <td>
+                    </td>
+                    <td>
+                    </td>
+                    <td>
+                    </td>
+                    <td style="max-width:none;text-align: -webkit-center;"><svg xmlns="http://www.w3.org/2000/svg" xmlns:xlink="http://www.w3.org/1999/xlink" xmlns:jfreesvg="http://www.jfree.org/jfreesvg/svg" width="500" height="250" text-rendering="auto" shape-rendering="auto">
 <defs><clipPath id="testclip-0"><path d="M 0 0 L 500 0 L 500 250 L 0 250 L 0 0 Z "/></clipPath>
 <clipPath id="testclip-1"><path d="M 52 10 L 52 227 L 488 227 L 488 10 Z "/></clipPath>
 </defs>
 <rect x="0" y="0" width="500" height="250" style="fill: rgb(255,255,255); fill-opacity: 1.0" transform="matrix(1,0,0,1,0,0)" clip-path="url(#testclip-0)"/><rect x="52" y="10" width="436" height="217" style="fill: rgb(255,255,255); fill-opacity: 1.0" transform="matrix(1,0,0,1,0,0)" clip-path="url(#testclip-0)"/><line x1="52" y1="231" x2="488" y2="231" style="stroke-width: 0.5;stroke: rgb(128,128,128);stroke-opacity: 1.0;stroke-linecap: square;shape-rendering:crispEdges;" transform="matrix(1,0,0,1,0,0)" clip-path="url(#testclip-0)"/><g transform="matrix(1,0,0,1,0,0)"><text x="44.38" y="245.64" style="fill: rgb(64,64,64); fill-opacity: 1.0; font-family: sans-serif; font-size: 10px;" clip-path="url(#testclip-0)">30-Jan</text></g><line x1="60.38" y1="233" x2="60.38" y2="231" style="stroke-width: 0.5;stroke: rgb(128,128,128);stroke-opacity: 1.0;stroke-linecap: square;shape-rendering:crispEdges;" transform="matrix(1,0,0,1,0,0)" clip-path="url(#testclip-0)"/><g transform="matrix(1,0,0,1,0,0)"><text x="233.44" y="245.64" style="fill: rgb(64,64,64); fill-opacity: 1.0; font-family: sans-serif; font-size: 10px;" clip-path="url(#testclip-0)">14-Feb</text></g><line x1="250.94" y1="233" x2="250.94" y2="231" style="stroke-width: 0.5;stroke: rgb(128,128,128);stroke-opacity: 1.0;stroke-linecap: square;shape-rendering:crispEdges;" transform="matrix(1,0,0,1,0,0)" clip-path="url(#testclip-0)"/><g transform="matrix(1,0,0,1,0,0)"><text x="424" y="245.64" style="fill: rgb(64,64,64); fill-opacity: 1.0; font-family: sans-serif; font-size: 10px;" clip-path="url(#testclip-0)">29-Feb</text></g><line x1="441.5" y1="233" x2="441.5" y2="231" style="stroke-width: 0.5;stroke: rgb(128,128,128);stroke-opacity: 1.0;stroke-linecap: square;shape-rendering:crispEdges;" transform="matrix(1,0,0,1,0,0)" clip-path="url(#testclip-0)"/><line x1="48" y1="10" x2="48" y2="227" style="stroke-width: 0.5;stroke: rgb(128,128,128);stroke-opacity: 1.0;stroke-linecap: square;shape-rendering:crispEdges;" transform="matrix(1,0,0,1,0,0)" clip-path="url(#testclip-0)"/><g transform="matrix(1,0,0,1,0,0)"><text x="26" y="221.28" style="fill: rgb(64,64,64); fill-opacity: 1.0; font-family: sans-serif; font-size: 10px;" clip-path="url(#testclip-0)">1.0</text></g><line x1="46" y1="217.14" x2="48" y2="217.14" style="stroke-width: 0.5;stroke: rgb(128,128,128);stroke-opacity: 1.0;stroke-linecap: square;shape-rendering:crispEdges;" transform="matrix(1,0,0,1,0,0)" clip-path="url(#testclip-0)"/><g transform="matrix(1,0,0,1,0,0)"><text x="26" y="201.55" style="fill: rgb(64,64,64); fill-opacity: 1.0; font-family: sans-serif; font-size: 10px;" clip-path="url(#testclip-0)">1.2</text></g><line x1="46" y1="197.41" x2="48" y2="197.41" style="stroke-width: 0.5;stroke: rgb(128,128,128);stroke-opacity: 1.0;stroke-linecap: square;shape-rendering:crispEdges;" transform="matrix(1,0,0,1,0,0)" clip-path="url(#testclip-0)"/><g transform="matrix(1,0,0,1,0,0)"><text x="26" y="181.82" style="fill: rgb(64,64,64); fill-opacity: 1.0; font-family: sans-serif; font-size: 10px;" clip-path="url(#testclip-0)">1.4</text></g><line x1="46" y1="177.68" x2="48" y2="177.68" style="stroke-width: 0.5;stroke: rgb(128,128,128);stroke-opacity: 1.0;stroke-linecap: square;shape-rendering:crispEdges;" transform="matrix(1,0,0,1,0,0)" clip-path="url(#testclip-0)"/><g transform="matrix(1,0,0,1,0,0)"><text x="26" y="162.1" style="fill: rgb(64,64,64); fill-opacity: 1.0; font-family: sans-serif; font-size: 10px;" clip-path="url(#testclip-0)">1.6</text></g><line x1="46" y1="157.95" x2="48" y2="157.95" style="stroke-width: 0.5;stroke: rgb(128,128,128);stroke-opacity: 1.0;stroke-linecap: square;shape-rendering:crispEdges;" transform="matrix(1,0,0,1,0,0)" clip-path="url(#testclip-0)"/><g transform="matrix(1,0,0,1,0,0)"><text x="26" y="142.37" style="fill: rgb(64,64,64); fill-opacity: 1.0; font-family: sans-serif; font-size: 10px;" clip-path="url(#testclip-0)">1.8</text></g><line x1="46" y1="138.23" x2="48" y2="138.23" style="stroke-width: 0.5;stroke: rgb(128,128,128);stroke-opacity: 1.0;stroke-linecap: square;shape-rendering:crispEdges;" transform="matrix(1,0,0,1,0,0)" clip-path="url(#testclip-0)"/><g transform="matrix(1,0,0,1,0,0)"><text x="26" y="122.64" style="fill: rgb(64,64,64); fill-opacity: 1.0; font-family: sans-serif; font-size: 10px;" clip-path="url(#testclip-0)">2.0</text></g><line x1="46" y1="118.5" x2="48" y2="118.5" style="stroke-width: 0.5;stroke: rgb(128,128,128);stroke-opacity: 1.0;stroke-linecap: square;shape-rendering:crispEdges;" transform="matrix(1,0,0,1,0,0)" clip-path="url(#testclip-0)"/><g transform="matrix(1,0,0,1,0,0)"><text x="26" y="102.91" style="fill: rgb(64,64,64); fill-opacity: 1.0; font-family: sans-serif; font-size: 10px;" clip-path="url(#testclip-0)">2.2</text></g><line x1="46" y1="98.77" x2="48" y2="98.77" style="stroke-width: 0.5;stroke: rgb(128,128,128);stroke-opacity: 1.0;stroke-linecap: square;shape-rendering:crispEdges;" transform="matrix(1,0,0,1,0,0)" clip-path="url(#testclip-0)"/><g transform="matrix(1,0,0,1,0,0)"><text x="26" y="83.19" style="fill: rgb(64,64,64); fill-opacity: 1.0; font-family: sans-serif; font-size: 10px;" clip-path="url(#testclip-0)">2.4</text></g><line x1="46" y1="79.05" x2="48" y2="79.05" style="stroke-width: 0.5;stroke: rgb(128,128,128);stroke-opacity: 1.0;stroke-linecap: square;shape-rendering:crispEdges;" transform="matrix(1,0,0,1,0,0)" clip-path="url(#testclip-0)"/><g transform="matrix(1,0,0,1,0,0)"><text x="26" y="63.46" style="fill: rgb(64,64,64); fill-opacity: 1.0; font-family: sans-serif; font-size: 10px;" clip-path="url(#testclip-0)">2.6</text></g><line x1="46" y1="59.32" x2="48" y2="59.32" style="stroke-width: 0.5;stroke: rgb(128,128,128);stroke-opacity: 1.0;stroke-linecap: square;shape-rendering:crispEdges;" transform="matrix(1,0,0,1,0,0)" clip-path="url(#testclip-0)"/><g transform="matrix(1,0,0,1,0,0)"><text x="26" y="43.73" style="fill: rgb(64,64,64); fill-opacity: 1.0; font-family: sans-serif; font-size: 10px;" clip-path="url(#testclip-0)">2.8</text></g><line x1="46" y1="39.59" x2="48" y2="39.59" style="stroke-width: 0.5;stroke: rgb(128,128,128);stroke-opacity: 1.0;stroke-linecap: square;shape-rendering:crispEdges;" transform="matrix(1,0,0,1,0,0)" clip-path="url(#testclip-0)"/><g transform="matrix(1,0,0,1,0,0)"><text x="26" y="24.01" style="fill: rgb(64,64,64); fill-opacity: 1.0; font-family: sans-serif; font-size: 10px;" clip-path="url(#testclip-0)">3.0</text></g><line x1="46" y1="19.86" x2="48" y2="19.86" style="stroke-width: 0.5;stroke: rgb(128,128,128);stroke-opacity: 1.0;stroke-linecap: square;shape-rendering:crispEdges;" transform="matrix(1,0,0,1,0,0)" clip-path="url(#testclip-0)"/><line x1="60.38" y1="10" x2="60.38" y2="227" style="stroke-width: 0.5;stroke: rgb(255,255,255);stroke-opacity: 1.0;stroke-linejoin: bevel;stroke-dasharray: 2.0, 2.0;shape-rendering:crispEdges;" transform="matrix(1,0,0,1,0,0)" clip-path="url(#testclip-1)"/><line x1="250.94" y1="10" x2="250.94" y2="227" style="stroke-width: 0.5;stroke: rgb(255,255,255);stroke-opacity: 1.0;stroke-linejoin: bevel;stroke-dasharray: 2.0, 2.0;shape-rendering:crispEdges;" transform="matrix(1,0,0,1,0,0)" clip-path="url(#testclip-1)"/><line x1="441.5" y1="10" x2="441.5" y2="227" style="stroke-width: 0.5;stroke: rgb(255,255,255);stroke-opacity: 1.0;stroke-linejoin: bevel;stroke-dasharray: 2.0, 2.0;shape-rendering:crispEdges;" transform="matrix(1,0,0,1,0,0)" clip-path="url(#testclip-1)"/><line x1="52" y1="217.14" x2="488" y2="217.14" style="stroke-width: 0.5;stroke: rgb(255,255,255);stroke-opacity: 1.0;stroke-linejoin: bevel;stroke-dasharray: 2.0, 2.0;shape-rendering:crispEdges;" transform="matrix(1,0,0,1,0,0)" clip-path="url(#testclip-1)"/><line x1="52" y1="197.41" x2="488" y2="197.41" style="stroke-width: 0.5;stroke: rgb(255,255,255);stroke-opacity: 1.0;stroke-linejoin: bevel;stroke-dasharray: 2.0, 2.0;shape-rendering:crispEdges;" transform="matrix(1,0,0,1,0,0)" clip-path="url(#testclip-1)"/><line x1="52" y1="177.68" x2="488" y2="177.68" style="stroke-width: 0.5;stroke: rgb(255,255,255);stroke-opacity: 1.0;stroke-linejoin: bevel;stroke-dasharray: 2.0, 2.0;shape-rendering:crispEdges;" transform="matrix(1,0,0,1,0,0)" clip-path="url(#testclip-1)"/><line x1="52" y1="157.95" x2="488" y2="157.95" style="stroke-width: 0.5;stroke: rgb(255,255,255);stroke-opacity: 1.0;stroke-linejoin: bevel;stroke-dasharray: 2.0, 2.0;shape-rendering:crispEdges;" transform="matrix(1,0,0,1,0,0)" clip-path="url(#testclip-1)"/><line x1="52" y1="138.23" x2="488" y2="138.23" style="stroke-width: 0.5;stroke: rgb(255,255,255);stroke-opacity: 1.0;stroke-linejoin: bevel;stroke-dasharray: 2.0, 2.0;shape-rendering:crispEdges;" transform="matrix(1,0,0,1,0,0)" clip-path="url(#testclip-1)"/><line x1="52" y1="118.5" x2="488" y2="118.5" style="stroke-width: 0.5;stroke: rgb(255,255,255);stroke-opacity: 1.0;stroke-linejoin: bevel;stroke-dasharray: 2.0, 2.0;shape-rendering:crispEdges;" transform="matrix(1,0,0,1,0,0)" clip-path="url(#testclip-1)"/><line x1="52" y1="98.77" x2="488" y2="98.77" style="stroke-width: 0.5;stroke: rgb(255,255,255);stroke-opacity: 1.0;stroke-linejoin: bevel;stroke-dasharray: 2.0, 2.0;shape-rendering:crispEdges;" transform="matrix(1,0,0,1,0,0)" clip-path="url(#testclip-1)"/><line x1="52" y1="79.05" x2="488" y2="79.05" style="stroke-width: 0.5;stroke: rgb(255,255,255);stroke-opacity: 1.0;stroke-linejoin: bevel;stroke-dasharray: 2.0, 2.0;shape-rendering:crispEdges;" transform="matrix(1,0,0,1,0,0)" clip-path="url(#testclip-1)"/><line x1="52" y1="59.32" x2="488" y2="59.32" style="stroke-width: 0.5;stroke: rgb(255,255,255);stroke-opacity: 1.0;stroke-linejoin: bevel;stroke-dasharray: 2.0, 2.0;shape-rendering:crispEdges;" transform="matrix(1,0,0,1,0,0)" clip-path="url(#testclip-1)"/><line x1="52" y1="39.59" x2="488" y2="39.59" style="stroke-width: 0.5;stroke: rgb(255,255,255);stroke-opacity: 1.0;stroke-linejoin: bevel;stroke-dasharray: 2.0, 2.0;shape-rendering:crispEdges;" transform="matrix(1,0,0,1,0,0)" clip-path="url(#testclip-1)"/><line x1="52" y1="19.86" x2="488" y2="19.86" style="stroke-width: 0.5;stroke: rgb(255,255,255);stroke-opacity: 1.0;stroke-linejoin: bevel;stroke-dasharray: 2.0, 2.0;shape-rendering:crispEdges;" transform="matrix(1,0,0,1,0,0)" clip-path="url(#testclip-1)"/><line x1="60.38" y1="217.14" x2="98.5" y2="118.5" style="stroke-width: 1.0;stroke: rgb(255,85,85);stroke-opacity: 1.0;stroke-linecap: square;stroke-linejoin: bevel;shape-rendering:geometricPrecision;" transform="matrix(1,0,0,1,0,0)" clip-path="url(#testclip-1)"/><line x1="98.5" y1="118.5" x2="111.2" y2="19.86" style="stroke-width: 1.0;stroke: rgb(255,85,85);stroke-opacity: 1.0;stroke-linecap: square;stroke-linejoin: bevel;shape-rendering:geometricPrecision;" transform="matrix(1,0,0,1,0,0)" clip-path="url(#testclip-1)"/><line x1="111.2" y1="19.86" x2="466.91" y2="19.86" style="stroke-width: 1.0;stroke: rgb(255,85,85);stroke-opacity: 1.0;stroke-linecap: square;stroke-linejoin: bevel;shape-rendering:geometricPrecision;" transform="matrix(1,0,0,1,0,0)" clip-path="url(#testclip-1)"/><line x1="466.91" y1="19.86" x2="479.62" y2="19.86" style="stroke-width: 1.0;stroke: rgb(255,85,85);stroke-opacity: 1.0;stroke-linecap: square;stroke-linejoin: bevel;shape-rendering:geometricPrecision;" transform="matrix(1,0,0,1,0,0)" clip-path="url(#testclip-1)"/><g style="fill: rgb(255,85,85); fill-opacity: 1.0; stroke: none" transform="matrix(1,0,0,1,0,0)" clip-path="url(#testclip-1)"><path d="M 60.38 212.14 L 65.38 217.14 L 60.38 222.14 L 55.38 217.14 Z "/></g><g style="stroke-width: 1.0;stroke: rgb(255,85,85);stroke-opacity: 1.0;stroke-linecap: square;shape-rendering:geometricPrecision;; fill: none" transform="matrix(1,0,0,1,0,0)" clip-path="url(#testclip-1)"><path d="M 60.38 212.14 L 65.38 217.14 L 60.38 222.14 L 55.38 217.14 Z "/></g><g style="fill: rgb(255,85,85); fill-opacity: 1.0; stroke: none" transform="matrix(1,0,0,1,0,0)" clip-path="url(#testclip-1)"><path d="M 98.5 113.5 L 103.5 118.5 L 98.5 123.5 L 93.5 118.5 Z "/></g><g style="stroke-width: 1.0;stroke: rgb(255,85,85);stroke-opacity: 1.0;stroke-linecap: square;shape-rendering:geometricPrecision;; fill: none" transform="matrix(1,0,0,1,0,0)" clip-path="url(#testclip-1)"><path d="M 98.5 113.5 L 103.5 118.5 L 98.5 123.5 L 93.5 118.5 Z "/></g><g style="fill: rgb(255,85,85); fill-opacity: 1.0; stroke: none" transform="matrix(1,0,0,1,0,0)" clip-path="url(#testclip-1)"><path d="M 111.2 14.86 L 116.2 19.86 L 111.2 24.86 L 106.2 19.86 Z "/></g><g style="stroke-width: 1.0;stroke: rgb(255,85,85);stroke-opacity: 1.0;stroke-linecap: square;shape-rendering:geometricPrecision;; fill: none" transform="matrix(1,0,0,1,0,0)" clip-path="url(#testclip-1)"><path d="M 111.2 14.86 L 116.2 19.86 L 111.2 24.86 L 106.2 19.86 Z "/></g><g style="fill: rgb(255,85,85); fill-opacity: 1.0; stroke: none" transform="matrix(1,0,0,1,0,0)" clip-path="url(#testclip-1)"><path d="M 466.91 14.86 L 471.91 19.86 L 466.91 24.86 L 461.91 19.86 Z "/></g><g style="stroke-width: 1.0;stroke: rgb(255,85,85);stroke-opacity: 1.0;stroke-linecap: square;shape-rendering:geometricPrecision;; fill: none" transform="matrix(1,0,0,1,0,0)" clip-path="url(#testclip-1)"><path d="M 466.91 14.86 L 471.91 19.86 L 466.91 24.86 L 461.91 19.86 Z "/></g><g style="fill: rgb(255,85,85); fill-opacity: 1.0; stroke: none" transform="matrix(1,0,0,1,0,0)" clip-path="url(#testclip-1)"><path d="M 479.62 14.86 L 484.62 19.86 L 479.62 24.86 L 474.62 19.86 Z "/></g><g style="stroke-width: 1.0;stroke: rgb(255,85,85);stroke-opacity: 1.0;stroke-linecap: square;shape-rendering:geometricPrecision;; fill: none" transform="matrix(1,0,0,1,0,0)" clip-path="url(#testclip-1)"><path d="M 479.62 14.86 L 484.62 19.86 L 479.62 24.86 L 474.62 19.86 Z "/></g><rect x="52" y="10" width="436" height="217" style="stroke-width: 0.5;stroke: rgb(0,0,0);stroke-opacity: 1.0;stroke-linecap: round;stroke-linejoin: round;shape-rendering:crispEdges;; fill: none" transform="matrix(1,0,0,1,0,0)" clip-path="url(#testclip-0)"/></svg></td>
-<<<<<<< HEAD
                   </tr>
-                  </tbody>
-              </table>
-            </details>
-            <details open>
-              <summary>wikidataId/Q1353</summary>
-              <table id="sampleplaces-table--3" class="datatables-table hover order-column" width="95%">
-                <thead>
-                  <tr>
-                    <th>Stat Var</th>
-                    <th>Num Observations</th>
-                    <th>Dates</th>
-                    <th>Corresponding Values</th>
-                    <th>Measurement Methods</th>
-                    <th>Units</th>
-                    <th>Scaling Factors</th>
-                    <th>Observation Periods</th>
-                    <th>Time Series Chart</th>
-                  </tr>
-                </thead>
-                <tbody>
-                  <tr>
-                    <td>CumulativeCount_MedicalTest_ConditionCOVID_19_Positive_Super_Super_Super_Super_Super_Long_Variable_Name</td>
-                    <td>2</td>
-                    <td>2020-03-02 | 2020-03-03</td>
-                    <td>1 | 1</td>
-                    <td>
-                    </td>
-                    <td>
-                    </td>
-                    <td>
-                    </td>
-                    <td>
-                    </td>
-                    <td style="max-width:none;text-align: -webkit-center;"><svg xmlns="http://www.w3.org/2000/svg" xmlns:xlink="http://www.w3.org/1999/xlink" xmlns:jfreesvg="http://www.jfree.org/jfreesvg/svg" width="500" height="250" text-rendering="auto" shape-rendering="auto">
-=======
-                </tr>
-                </tbody>
+              </tbody>
             </table>
           </details>
           <details class="place-series-details">
             <summary class="place-series-summary"><a name="places--wikidataId/Q1353" href="#places--wikidataId/Q1353">wikidataId/Q1353</a></summary>
-            <table width="95%">
+            <table id="sampleplaces-table--3" class="datatables-table hover order-column" width="95%">
               <thead>
                 <tr>
                   <th>Stat Var</th>
@@ -627,69 +508,31 @@
                 </tr>
               </thead>
               <tbody>
-                <tr>
-                  <td><a href="#places--wikidataId/Q1353--CumulativeCount_MedicalTest_ConditionCOVID_19_Positive_Super_Super_Super_Super_Super_Long_Variable_Name" name="places--wikidataId/Q1353--CumulativeCount_MedicalTest_ConditionCOVID_19_Positive_Super_Super_Super_Super_Super_Long_Variable_Name">CumulativeCount_MedicalTest_ConditionCOVID_19_Positive_Super_Super_Super_Super_Super_Long_Variable_Name</a></td>
-                  <td>2</td>
-                  <td>2020-03-02 | 2020-03-03</td>
-                  <td>1 | 1</td>
-                  <td>
-                  </td>
-                  <td>
-                  </td>
-                  <td>
-                  </td>
-                  <td>
-                  </td>
-                  <td style="max-width:none;text-align: -webkit-center;"><svg xmlns="http://www.w3.org/2000/svg" xmlns:xlink="http://www.w3.org/1999/xlink" xmlns:jfreesvg="http://www.jfree.org/jfreesvg/svg" width="500" height="250" text-rendering="auto" shape-rendering="auto">
->>>>>>> 0d826694
+                  <tr>
+                    <td><a href="#places--wikidataId/Q1353--CumulativeCount_MedicalTest_ConditionCOVID_19_Positive_Super_Super_Super_Super_Super_Long_Variable_Name" name="places--wikidataId/Q1353--CumulativeCount_MedicalTest_ConditionCOVID_19_Positive_Super_Super_Super_Super_Super_Long_Variable_Name">CumulativeCount_MedicalTest_ConditionCOVID_19_Positive_Super_Super_Super_Super_Super_Long_Variable_Name</a></td>
+                    <td>2</td>
+                    <td>2020-03-02 | 2020-03-03</td>
+                    <td>1 | 1</td>
+                    <td>
+                    </td>
+                    <td>
+                    </td>
+                    <td>
+                    </td>
+                    <td>
+                    </td>
+                    <td style="max-width:none;text-align: -webkit-center;"><svg xmlns="http://www.w3.org/2000/svg" xmlns:xlink="http://www.w3.org/1999/xlink" xmlns:jfreesvg="http://www.jfree.org/jfreesvg/svg" width="500" height="250" text-rendering="auto" shape-rendering="auto">
 <defs><clipPath id="testclip-0"><path d="M 0 0 L 500 0 L 500 250 L 0 250 L 0 0 Z "/></clipPath>
 <clipPath id="testclip-1"><path d="M 52 10 L 52 227 L 488 227 L 488 10 Z "/></clipPath>
 </defs>
 <rect x="0" y="0" width="500" height="250" style="fill: rgb(255,255,255); fill-opacity: 1.0" transform="matrix(1,0,0,1,0,0)" clip-path="url(#testclip-0)"/><rect x="52" y="10" width="436" height="217" style="fill: rgb(255,255,255); fill-opacity: 1.0" transform="matrix(1,0,0,1,0,0)" clip-path="url(#testclip-0)"/><line x1="52" y1="231" x2="488" y2="231" style="stroke-width: 0.5;stroke: rgb(128,128,128);stroke-opacity: 1.0;stroke-linecap: square;shape-rendering:crispEdges;" transform="matrix(1,0,0,1,0,0)" clip-path="url(#testclip-0)"/><g transform="matrix(1,0,0,1,0,0)"><text x="45.88" y="245.64" style="fill: rgb(64,64,64); fill-opacity: 1.0; font-family: sans-serif; font-size: 10px;" clip-path="url(#testclip-0)">00:00</text></g><line x1="60.38" y1="233" x2="60.38" y2="231" style="stroke-width: 0.5;stroke: rgb(128,128,128);stroke-opacity: 1.0;stroke-linecap: square;shape-rendering:crispEdges;" transform="matrix(1,0,0,1,0,0)" clip-path="url(#testclip-0)"/><g transform="matrix(1,0,0,1,0,0)"><text x="150.69" y="245.64" style="fill: rgb(64,64,64); fill-opacity: 1.0; font-family: sans-serif; font-size: 10px;" clip-path="url(#testclip-0)">06:00</text></g><line x1="165.19" y1="233" x2="165.19" y2="231" style="stroke-width: 0.5;stroke: rgb(128,128,128);stroke-opacity: 1.0;stroke-linecap: square;shape-rendering:crispEdges;" transform="matrix(1,0,0,1,0,0)" clip-path="url(#testclip-0)"/><g transform="matrix(1,0,0,1,0,0)"><text x="255.5" y="245.64" style="fill: rgb(64,64,64); fill-opacity: 1.0; font-family: sans-serif; font-size: 10px;" clip-path="url(#testclip-0)">12:00</text></g><line x1="270" y1="233" x2="270" y2="231" style="stroke-width: 0.5;stroke: rgb(128,128,128);stroke-opacity: 1.0;stroke-linecap: square;shape-rendering:crispEdges;" transform="matrix(1,0,0,1,0,0)" clip-path="url(#testclip-0)"/><g transform="matrix(1,0,0,1,0,0)"><text x="360.31" y="245.64" style="fill: rgb(64,64,64); fill-opacity: 1.0; font-family: sans-serif; font-size: 10px;" clip-path="url(#testclip-0)">18:00</text></g><line x1="374.81" y1="233" x2="374.81" y2="231" style="stroke-width: 0.5;stroke: rgb(128,128,128);stroke-opacity: 1.0;stroke-linecap: square;shape-rendering:crispEdges;" transform="matrix(1,0,0,1,0,0)" clip-path="url(#testclip-0)"/><g transform="matrix(1,0,0,1,0,0)"><text x="465.12" y="245.64" style="fill: rgb(64,64,64); fill-opacity: 1.0; font-family: sans-serif; font-size: 10px;" clip-path="url(#testclip-0)">00:00</text></g><line x1="479.62" y1="233" x2="479.62" y2="231" style="stroke-width: 0.5;stroke: rgb(128,128,128);stroke-opacity: 1.0;stroke-linecap: square;shape-rendering:crispEdges;" transform="matrix(1,0,0,1,0,0)" clip-path="url(#testclip-0)"/><line x1="48" y1="10" x2="48" y2="227" style="stroke-width: 0.5;stroke: rgb(128,128,128);stroke-opacity: 1.0;stroke-linecap: square;shape-rendering:crispEdges;" transform="matrix(1,0,0,1,0,0)" clip-path="url(#testclip-0)"/><g transform="matrix(1,0,0,1,0,0)"><text x="26" y="231.14" style="fill: rgb(64,64,64); fill-opacity: 1.0; font-family: sans-serif; font-size: 10px;" clip-path="url(#testclip-0)">0.0</text></g><line x1="46" y1="227" x2="48" y2="227" style="stroke-width: 0.5;stroke: rgb(128,128,128);stroke-opacity: 1.0;stroke-linecap: square;shape-rendering:crispEdges;" transform="matrix(1,0,0,1,0,0)" clip-path="url(#testclip-0)"/><g transform="matrix(1,0,0,1,0,0)"><text x="26" y="209.44" style="fill: rgb(64,64,64); fill-opacity: 1.0; font-family: sans-serif; font-size: 10px;" clip-path="url(#testclip-0)">0.2</text></g><line x1="46" y1="205.3" x2="48" y2="205.3" style="stroke-width: 0.5;stroke: rgb(128,128,128);stroke-opacity: 1.0;stroke-linecap: square;shape-rendering:crispEdges;" transform="matrix(1,0,0,1,0,0)" clip-path="url(#testclip-0)"/><g transform="matrix(1,0,0,1,0,0)"><text x="26" y="187.74" style="fill: rgb(64,64,64); fill-opacity: 1.0; font-family: sans-serif; font-size: 10px;" clip-path="url(#testclip-0)">0.4</text></g><line x1="46" y1="183.6" x2="48" y2="183.6" style="stroke-width: 0.5;stroke: rgb(128,128,128);stroke-opacity: 1.0;stroke-linecap: square;shape-rendering:crispEdges;" transform="matrix(1,0,0,1,0,0)" clip-path="url(#testclip-0)"/><g transform="matrix(1,0,0,1,0,0)"><text x="26" y="166.04" style="fill: rgb(64,64,64); fill-opacity: 1.0; font-family: sans-serif; font-size: 10px;" clip-path="url(#testclip-0)">0.6</text></g><line x1="46" y1="161.9" x2="48" y2="161.9" style="stroke-width: 0.5;stroke: rgb(128,128,128);stroke-opacity: 1.0;stroke-linecap: square;shape-rendering:crispEdges;" transform="matrix(1,0,0,1,0,0)" clip-path="url(#testclip-0)"/><g transform="matrix(1,0,0,1,0,0)"><text x="26" y="144.34" style="fill: rgb(64,64,64); fill-opacity: 1.0; font-family: sans-serif; font-size: 10px;" clip-path="url(#testclip-0)">0.8</text></g><line x1="46" y1="140.2" x2="48" y2="140.2" style="stroke-width: 0.5;stroke: rgb(128,128,128);stroke-opacity: 1.0;stroke-linecap: square;shape-rendering:crispEdges;" transform="matrix(1,0,0,1,0,0)" clip-path="url(#testclip-0)"/><g transform="matrix(1,0,0,1,0,0)"><text x="26" y="122.64" style="fill: rgb(64,64,64); fill-opacity: 1.0; font-family: sans-serif; font-size: 10px;" clip-path="url(#testclip-0)">1.0</text></g><line x1="46" y1="118.5" x2="48" y2="118.5" style="stroke-width: 0.5;stroke: rgb(128,128,128);stroke-opacity: 1.0;stroke-linecap: square;shape-rendering:crispEdges;" transform="matrix(1,0,0,1,0,0)" clip-path="url(#testclip-0)"/><g transform="matrix(1,0,0,1,0,0)"><text x="26" y="100.94" style="fill: rgb(64,64,64); fill-opacity: 1.0; font-family: sans-serif; font-size: 10px;" clip-path="url(#testclip-0)">1.2</text></g><line x1="46" y1="96.8" x2="48" y2="96.8" style="stroke-width: 0.5;stroke: rgb(128,128,128);stroke-opacity: 1.0;stroke-linecap: square;shape-rendering:crispEdges;" transform="matrix(1,0,0,1,0,0)" clip-path="url(#testclip-0)"/><g transform="matrix(1,0,0,1,0,0)"><text x="26" y="79.24" style="fill: rgb(64,64,64); fill-opacity: 1.0; font-family: sans-serif; font-size: 10px;" clip-path="url(#testclip-0)">1.4</text></g><line x1="46" y1="75.1" x2="48" y2="75.1" style="stroke-width: 0.5;stroke: rgb(128,128,128);stroke-opacity: 1.0;stroke-linecap: square;shape-rendering:crispEdges;" transform="matrix(1,0,0,1,0,0)" clip-path="url(#testclip-0)"/><g transform="matrix(1,0,0,1,0,0)"><text x="26" y="57.54" style="fill: rgb(64,64,64); fill-opacity: 1.0; font-family: sans-serif; font-size: 10px;" clip-path="url(#testclip-0)">1.6</text></g><line x1="46" y1="53.4" x2="48" y2="53.4" style="stroke-width: 0.5;stroke: rgb(128,128,128);stroke-opacity: 1.0;stroke-linecap: square;shape-rendering:crispEdges;" transform="matrix(1,0,0,1,0,0)" clip-path="url(#testclip-0)"/><g transform="matrix(1,0,0,1,0,0)"><text x="26" y="35.84" style="fill: rgb(64,64,64); fill-opacity: 1.0; font-family: sans-serif; font-size: 10px;" clip-path="url(#testclip-0)">1.8</text></g><line x1="46" y1="31.7" x2="48" y2="31.7" style="stroke-width: 0.5;stroke: rgb(128,128,128);stroke-opacity: 1.0;stroke-linecap: square;shape-rendering:crispEdges;" transform="matrix(1,0,0,1,0,0)" clip-path="url(#testclip-0)"/><g transform="matrix(1,0,0,1,0,0)"><text x="26" y="14.14" style="fill: rgb(64,64,64); fill-opacity: 1.0; font-family: sans-serif; font-size: 10px;" clip-path="url(#testclip-0)">2.0</text></g><line x1="46" y1="10" x2="48" y2="10" style="stroke-width: 0.5;stroke: rgb(128,128,128);stroke-opacity: 1.0;stroke-linecap: square;shape-rendering:crispEdges;" transform="matrix(1,0,0,1,0,0)" clip-path="url(#testclip-0)"/><line x1="60.38" y1="10" x2="60.38" y2="227" style="stroke-width: 0.5;stroke: rgb(255,255,255);stroke-opacity: 1.0;stroke-linejoin: bevel;stroke-dasharray: 2.0, 2.0;shape-rendering:crispEdges;" transform="matrix(1,0,0,1,0,0)" clip-path="url(#testclip-1)"/><line x1="165.19" y1="10" x2="165.19" y2="227" style="stroke-width: 0.5;stroke: rgb(255,255,255);stroke-opacity: 1.0;stroke-linejoin: bevel;stroke-dasharray: 2.0, 2.0;shape-rendering:crispEdges;" transform="matrix(1,0,0,1,0,0)" clip-path="url(#testclip-1)"/><line x1="270" y1="10" x2="270" y2="227" style="stroke-width: 0.5;stroke: rgb(255,255,255);stroke-opacity: 1.0;stroke-linejoin: bevel;stroke-dasharray: 2.0, 2.0;shape-rendering:crispEdges;" transform="matrix(1,0,0,1,0,0)" clip-path="url(#testclip-1)"/><line x1="374.81" y1="10" x2="374.81" y2="227" style="stroke-width: 0.5;stroke: rgb(255,255,255);stroke-opacity: 1.0;stroke-linejoin: bevel;stroke-dasharray: 2.0, 2.0;shape-rendering:crispEdges;" transform="matrix(1,0,0,1,0,0)" clip-path="url(#testclip-1)"/><line x1="479.62" y1="10" x2="479.62" y2="227" style="stroke-width: 0.5;stroke: rgb(255,255,255);stroke-opacity: 1.0;stroke-linejoin: bevel;stroke-dasharray: 2.0, 2.0;shape-rendering:crispEdges;" transform="matrix(1,0,0,1,0,0)" clip-path="url(#testclip-1)"/><line x1="52" y1="227" x2="488" y2="227" style="stroke-width: 0.5;stroke: rgb(255,255,255);stroke-opacity: 1.0;stroke-linejoin: bevel;stroke-dasharray: 2.0, 2.0;shape-rendering:crispEdges;" transform="matrix(1,0,0,1,0,0)" clip-path="url(#testclip-1)"/><line x1="52" y1="205.3" x2="488" y2="205.3" style="stroke-width: 0.5;stroke: rgb(255,255,255);stroke-opacity: 1.0;stroke-linejoin: bevel;stroke-dasharray: 2.0, 2.0;shape-rendering:crispEdges;" transform="matrix(1,0,0,1,0,0)" clip-path="url(#testclip-1)"/><line x1="52" y1="183.6" x2="488" y2="183.6" style="stroke-width: 0.5;stroke: rgb(255,255,255);stroke-opacity: 1.0;stroke-linejoin: bevel;stroke-dasharray: 2.0, 2.0;shape-rendering:crispEdges;" transform="matrix(1,0,0,1,0,0)" clip-path="url(#testclip-1)"/><line x1="52" y1="161.9" x2="488" y2="161.9" style="stroke-width: 0.5;stroke: rgb(255,255,255);stroke-opacity: 1.0;stroke-linejoin: bevel;stroke-dasharray: 2.0, 2.0;shape-rendering:crispEdges;" transform="matrix(1,0,0,1,0,0)" clip-path="url(#testclip-1)"/><line x1="52" y1="140.2" x2="488" y2="140.2" style="stroke-width: 0.5;stroke: rgb(255,255,255);stroke-opacity: 1.0;stroke-linejoin: bevel;stroke-dasharray: 2.0, 2.0;shape-rendering:crispEdges;" transform="matrix(1,0,0,1,0,0)" clip-path="url(#testclip-1)"/><line x1="52" y1="118.5" x2="488" y2="118.5" style="stroke-width: 0.5;stroke: rgb(255,255,255);stroke-opacity: 1.0;stroke-linejoin: bevel;stroke-dasharray: 2.0, 2.0;shape-rendering:crispEdges;" transform="matrix(1,0,0,1,0,0)" clip-path="url(#testclip-1)"/><line x1="52" y1="96.8" x2="488" y2="96.8" style="stroke-width: 0.5;stroke: rgb(255,255,255);stroke-opacity: 1.0;stroke-linejoin: bevel;stroke-dasharray: 2.0, 2.0;shape-rendering:crispEdges;" transform="matrix(1,0,0,1,0,0)" clip-path="url(#testclip-1)"/><line x1="52" y1="75.1" x2="488" y2="75.1" style="stroke-width: 0.5;stroke: rgb(255,255,255);stroke-opacity: 1.0;stroke-linejoin: bevel;stroke-dasharray: 2.0, 2.0;shape-rendering:crispEdges;" transform="matrix(1,0,0,1,0,0)" clip-path="url(#testclip-1)"/><line x1="52" y1="53.4" x2="488" y2="53.4" style="stroke-width: 0.5;stroke: rgb(255,255,255);stroke-opacity: 1.0;stroke-linejoin: bevel;stroke-dasharray: 2.0, 2.0;shape-rendering:crispEdges;" transform="matrix(1,0,0,1,0,0)" clip-path="url(#testclip-1)"/><line x1="52" y1="31.7" x2="488" y2="31.7" style="stroke-width: 0.5;stroke: rgb(255,255,255);stroke-opacity: 1.0;stroke-linejoin: bevel;stroke-dasharray: 2.0, 2.0;shape-rendering:crispEdges;" transform="matrix(1,0,0,1,0,0)" clip-path="url(#testclip-1)"/><line x1="52" y1="10" x2="488" y2="10" style="stroke-width: 0.5;stroke: rgb(255,255,255);stroke-opacity: 1.0;stroke-linejoin: bevel;stroke-dasharray: 2.0, 2.0;shape-rendering:crispEdges;" transform="matrix(1,0,0,1,0,0)" clip-path="url(#testclip-1)"/><line x1="60.38" y1="118.5" x2="479.62" y2="118.5" style="stroke-width: 1.0;stroke: rgb(255,85,85);stroke-opacity: 1.0;stroke-linecap: square;stroke-linejoin: bevel;shape-rendering:geometricPrecision;" transform="matrix(1,0,0,1,0,0)" clip-path="url(#testclip-1)"/><g style="fill: rgb(255,85,85); fill-opacity: 1.0; stroke: none" transform="matrix(1,0,0,1,0,0)" clip-path="url(#testclip-1)"><path d="M 60.38 113.5 L 65.38 118.5 L 60.38 123.5 L 55.38 118.5 Z "/></g><g style="stroke-width: 1.0;stroke: rgb(255,85,85);stroke-opacity: 1.0;stroke-linecap: square;shape-rendering:geometricPrecision;; fill: none" transform="matrix(1,0,0,1,0,0)" clip-path="url(#testclip-1)"><path d="M 60.38 113.5 L 65.38 118.5 L 60.38 123.5 L 55.38 118.5 Z "/></g><g style="fill: rgb(255,85,85); fill-opacity: 1.0; stroke: none" transform="matrix(1,0,0,1,0,0)" clip-path="url(#testclip-1)"><path d="M 479.62 113.5 L 484.62 118.5 L 479.62 123.5 L 474.62 118.5 Z "/></g><g style="stroke-width: 1.0;stroke: rgb(255,85,85);stroke-opacity: 1.0;stroke-linecap: square;shape-rendering:geometricPrecision;; fill: none" transform="matrix(1,0,0,1,0,0)" clip-path="url(#testclip-1)"><path d="M 479.62 113.5 L 484.62 118.5 L 479.62 123.5 L 474.62 118.5 Z "/></g><rect x="52" y="10" width="436" height="217" style="stroke-width: 0.5;stroke: rgb(0,0,0);stroke-opacity: 1.0;stroke-linecap: round;stroke-linejoin: round;shape-rendering:crispEdges;; fill: none" transform="matrix(1,0,0,1,0,0)" clip-path="url(#testclip-0)"/></svg></td>
-<<<<<<< HEAD
                   </tr>
-                  </tbody>
-              </table>
-            </details>
-            <details open>
-              <summary>wikidataId/Q1437</summary>
-              <table id="sampleplaces-table--4" class="datatables-table hover order-column" width="95%">
-                <thead>
-                  <tr>
-                    <th>Stat Var</th>
-                    <th>Num Observations</th>
-                    <th>Dates</th>
-                    <th>Corresponding Values</th>
-                    <th>Measurement Methods</th>
-                    <th>Units</th>
-                    <th>Scaling Factors</th>
-                    <th>Observation Periods</th>
-                    <th>Time Series Chart</th>
-                  </tr>
-                </thead>
-                <tbody>
-                  <tr>
-                    <td>CumulativeCount_MedicalTest_ConditionCOVID_19_Positive_Super_Super_Super_Super_Super_Long_Variable_Name</td>
-                    <td>1</td>
-                    <td>2020-03-03</td>
-                    <td>1</td>
-                    <td>
-                    </td>
-                    <td>
-                    </td>
-                    <td>
-                    </td>
-                    <td>
-                    </td>
-                    <td style="max-width:none;text-align: -webkit-center;"><svg xmlns="http://www.w3.org/2000/svg" xmlns:xlink="http://www.w3.org/1999/xlink" xmlns:jfreesvg="http://www.jfree.org/jfreesvg/svg" width="500" height="250" text-rendering="auto" shape-rendering="auto">
-=======
-                </tr>
-                </tbody>
+              </tbody>
             </table>
           </details>
           <details class="place-series-details">
             <summary class="place-series-summary"><a name="places--wikidataId/Q1437" href="#places--wikidataId/Q1437">wikidataId/Q1437</a></summary>
-            <table width="95%">
+            <table id="sampleplaces-table--4" class="datatables-table hover order-column" width="95%">
               <thead>
                 <tr>
                   <th>Stat Var</th>
@@ -704,69 +547,31 @@
                 </tr>
               </thead>
               <tbody>
-                <tr>
-                  <td><a href="#places--wikidataId/Q1437--CumulativeCount_MedicalTest_ConditionCOVID_19_Positive_Super_Super_Super_Super_Super_Long_Variable_Name" name="places--wikidataId/Q1437--CumulativeCount_MedicalTest_ConditionCOVID_19_Positive_Super_Super_Super_Super_Super_Long_Variable_Name">CumulativeCount_MedicalTest_ConditionCOVID_19_Positive_Super_Super_Super_Super_Super_Long_Variable_Name</a></td>
-                  <td>1</td>
-                  <td>2020-03-03</td>
-                  <td>1</td>
-                  <td>
-                  </td>
-                  <td>
-                  </td>
-                  <td>
-                  </td>
-                  <td>
-                  </td>
-                  <td style="max-width:none;text-align: -webkit-center;"><svg xmlns="http://www.w3.org/2000/svg" xmlns:xlink="http://www.w3.org/1999/xlink" xmlns:jfreesvg="http://www.jfree.org/jfreesvg/svg" width="500" height="250" text-rendering="auto" shape-rendering="auto">
->>>>>>> 0d826694
+                  <tr>
+                    <td><a href="#places--wikidataId/Q1437--CumulativeCount_MedicalTest_ConditionCOVID_19_Positive_Super_Super_Super_Super_Super_Long_Variable_Name" name="places--wikidataId/Q1437--CumulativeCount_MedicalTest_ConditionCOVID_19_Positive_Super_Super_Super_Super_Super_Long_Variable_Name">CumulativeCount_MedicalTest_ConditionCOVID_19_Positive_Super_Super_Super_Super_Super_Long_Variable_Name</a></td>
+                    <td>1</td>
+                    <td>2020-03-03</td>
+                    <td>1</td>
+                    <td>
+                    </td>
+                    <td>
+                    </td>
+                    <td>
+                    </td>
+                    <td>
+                    </td>
+                    <td style="max-width:none;text-align: -webkit-center;"><svg xmlns="http://www.w3.org/2000/svg" xmlns:xlink="http://www.w3.org/1999/xlink" xmlns:jfreesvg="http://www.jfree.org/jfreesvg/svg" width="500" height="250" text-rendering="auto" shape-rendering="auto">
 <defs><clipPath id="testclip-0"><path d="M 0 0 L 500 0 L 500 250 L 0 250 L 0 0 Z "/></clipPath>
 <clipPath id="testclip-1"><path d="M 52 10 L 52 227 L 488 227 L 488 10 Z "/></clipPath>
 </defs>
 <rect x="0" y="0" width="500" height="250" style="fill: rgb(255,255,255); fill-opacity: 1.0" transform="matrix(1,0,0,1,0,0)" clip-path="url(#testclip-0)"/><rect x="52" y="10" width="436" height="217" style="fill: rgb(255,255,255); fill-opacity: 1.0" transform="matrix(1,0,0,1,0,0)" clip-path="url(#testclip-0)"/><line x1="52" y1="231" x2="488" y2="231" style="stroke-width: 0.5;stroke: rgb(128,128,128);stroke-opacity: 1.0;stroke-linecap: square;shape-rendering:crispEdges;" transform="matrix(1,0,0,1,0,0)" clip-path="url(#testclip-0)"/><g transform="matrix(1,0,0,1,0,0)"><text x="23" y="245.64" style="fill: rgb(64,64,64); fill-opacity: 1.0; font-family: sans-serif; font-size: 10px;" clip-path="url(#testclip-0)">2020-03-02</text></g><line x1="52" y1="233" x2="52" y2="231" style="stroke-width: 0.5;stroke: rgb(128,128,128);stroke-opacity: 1.0;stroke-linecap: square;shape-rendering:crispEdges;" transform="matrix(1,0,0,1,0,0)" clip-path="url(#testclip-0)"/><g transform="matrix(1,0,0,1,0,0)"><text x="241" y="245.64" style="fill: rgb(64,64,64); fill-opacity: 1.0; font-family: sans-serif; font-size: 10px;" clip-path="url(#testclip-0)">2020-03-03</text></g><line x1="270" y1="233" x2="270" y2="231" style="stroke-width: 0.5;stroke: rgb(128,128,128);stroke-opacity: 1.0;stroke-linecap: square;shape-rendering:crispEdges;" transform="matrix(1,0,0,1,0,0)" clip-path="url(#testclip-0)"/><line x1="48" y1="10" x2="48" y2="227" style="stroke-width: 0.5;stroke: rgb(128,128,128);stroke-opacity: 1.0;stroke-linecap: square;shape-rendering:crispEdges;" transform="matrix(1,0,0,1,0,0)" clip-path="url(#testclip-0)"/><g transform="matrix(1,0,0,1,0,0)"><text x="26" y="231.14" style="fill: rgb(64,64,64); fill-opacity: 1.0; font-family: sans-serif; font-size: 10px;" clip-path="url(#testclip-0)">0.0</text></g><line x1="46" y1="227" x2="48" y2="227" style="stroke-width: 0.5;stroke: rgb(128,128,128);stroke-opacity: 1.0;stroke-linecap: square;shape-rendering:crispEdges;" transform="matrix(1,0,0,1,0,0)" clip-path="url(#testclip-0)"/><g transform="matrix(1,0,0,1,0,0)"><text x="26" y="209.44" style="fill: rgb(64,64,64); fill-opacity: 1.0; font-family: sans-serif; font-size: 10px;" clip-path="url(#testclip-0)">0.2</text></g><line x1="46" y1="205.3" x2="48" y2="205.3" style="stroke-width: 0.5;stroke: rgb(128,128,128);stroke-opacity: 1.0;stroke-linecap: square;shape-rendering:crispEdges;" transform="matrix(1,0,0,1,0,0)" clip-path="url(#testclip-0)"/><g transform="matrix(1,0,0,1,0,0)"><text x="26" y="187.74" style="fill: rgb(64,64,64); fill-opacity: 1.0; font-family: sans-serif; font-size: 10px;" clip-path="url(#testclip-0)">0.4</text></g><line x1="46" y1="183.6" x2="48" y2="183.6" style="stroke-width: 0.5;stroke: rgb(128,128,128);stroke-opacity: 1.0;stroke-linecap: square;shape-rendering:crispEdges;" transform="matrix(1,0,0,1,0,0)" clip-path="url(#testclip-0)"/><g transform="matrix(1,0,0,1,0,0)"><text x="26" y="166.04" style="fill: rgb(64,64,64); fill-opacity: 1.0; font-family: sans-serif; font-size: 10px;" clip-path="url(#testclip-0)">0.6</text></g><line x1="46" y1="161.9" x2="48" y2="161.9" style="stroke-width: 0.5;stroke: rgb(128,128,128);stroke-opacity: 1.0;stroke-linecap: square;shape-rendering:crispEdges;" transform="matrix(1,0,0,1,0,0)" clip-path="url(#testclip-0)"/><g transform="matrix(1,0,0,1,0,0)"><text x="26" y="144.34" style="fill: rgb(64,64,64); fill-opacity: 1.0; font-family: sans-serif; font-size: 10px;" clip-path="url(#testclip-0)">0.8</text></g><line x1="46" y1="140.2" x2="48" y2="140.2" style="stroke-width: 0.5;stroke: rgb(128,128,128);stroke-opacity: 1.0;stroke-linecap: square;shape-rendering:crispEdges;" transform="matrix(1,0,0,1,0,0)" clip-path="url(#testclip-0)"/><g transform="matrix(1,0,0,1,0,0)"><text x="26" y="122.64" style="fill: rgb(64,64,64); fill-opacity: 1.0; font-family: sans-serif; font-size: 10px;" clip-path="url(#testclip-0)">1.0</text></g><line x1="46" y1="118.5" x2="48" y2="118.5" style="stroke-width: 0.5;stroke: rgb(128,128,128);stroke-opacity: 1.0;stroke-linecap: square;shape-rendering:crispEdges;" transform="matrix(1,0,0,1,0,0)" clip-path="url(#testclip-0)"/><g transform="matrix(1,0,0,1,0,0)"><text x="26" y="100.94" style="fill: rgb(64,64,64); fill-opacity: 1.0; font-family: sans-serif; font-size: 10px;" clip-path="url(#testclip-0)">1.2</text></g><line x1="46" y1="96.8" x2="48" y2="96.8" style="stroke-width: 0.5;stroke: rgb(128,128,128);stroke-opacity: 1.0;stroke-linecap: square;shape-rendering:crispEdges;" transform="matrix(1,0,0,1,0,0)" clip-path="url(#testclip-0)"/><g transform="matrix(1,0,0,1,0,0)"><text x="26" y="79.24" style="fill: rgb(64,64,64); fill-opacity: 1.0; font-family: sans-serif; font-size: 10px;" clip-path="url(#testclip-0)">1.4</text></g><line x1="46" y1="75.1" x2="48" y2="75.1" style="stroke-width: 0.5;stroke: rgb(128,128,128);stroke-opacity: 1.0;stroke-linecap: square;shape-rendering:crispEdges;" transform="matrix(1,0,0,1,0,0)" clip-path="url(#testclip-0)"/><g transform="matrix(1,0,0,1,0,0)"><text x="26" y="57.54" style="fill: rgb(64,64,64); fill-opacity: 1.0; font-family: sans-serif; font-size: 10px;" clip-path="url(#testclip-0)">1.6</text></g><line x1="46" y1="53.4" x2="48" y2="53.4" style="stroke-width: 0.5;stroke: rgb(128,128,128);stroke-opacity: 1.0;stroke-linecap: square;shape-rendering:crispEdges;" transform="matrix(1,0,0,1,0,0)" clip-path="url(#testclip-0)"/><g transform="matrix(1,0,0,1,0,0)"><text x="26" y="35.84" style="fill: rgb(64,64,64); fill-opacity: 1.0; font-family: sans-serif; font-size: 10px;" clip-path="url(#testclip-0)">1.8</text></g><line x1="46" y1="31.7" x2="48" y2="31.7" style="stroke-width: 0.5;stroke: rgb(128,128,128);stroke-opacity: 1.0;stroke-linecap: square;shape-rendering:crispEdges;" transform="matrix(1,0,0,1,0,0)" clip-path="url(#testclip-0)"/><g transform="matrix(1,0,0,1,0,0)"><text x="26" y="14.14" style="fill: rgb(64,64,64); fill-opacity: 1.0; font-family: sans-serif; font-size: 10px;" clip-path="url(#testclip-0)">2.0</text></g><line x1="46" y1="10" x2="48" y2="10" style="stroke-width: 0.5;stroke: rgb(128,128,128);stroke-opacity: 1.0;stroke-linecap: square;shape-rendering:crispEdges;" transform="matrix(1,0,0,1,0,0)" clip-path="url(#testclip-0)"/><line x1="52" y1="10" x2="52" y2="227" style="stroke-width: 0.5;stroke: rgb(255,255,255);stroke-opacity: 1.0;stroke-linejoin: bevel;stroke-dasharray: 2.0, 2.0;shape-rendering:crispEdges;" transform="matrix(1,0,0,1,0,0)" clip-path="url(#testclip-1)"/><line x1="270" y1="10" x2="270" y2="227" style="stroke-width: 0.5;stroke: rgb(255,255,255);stroke-opacity: 1.0;stroke-linejoin: bevel;stroke-dasharray: 2.0, 2.0;shape-rendering:crispEdges;" transform="matrix(1,0,0,1,0,0)" clip-path="url(#testclip-1)"/><line x1="52" y1="227" x2="488" y2="227" style="stroke-width: 0.5;stroke: rgb(255,255,255);stroke-opacity: 1.0;stroke-linejoin: bevel;stroke-dasharray: 2.0, 2.0;shape-rendering:crispEdges;" transform="matrix(1,0,0,1,0,0)" clip-path="url(#testclip-1)"/><line x1="52" y1="205.3" x2="488" y2="205.3" style="stroke-width: 0.5;stroke: rgb(255,255,255);stroke-opacity: 1.0;stroke-linejoin: bevel;stroke-dasharray: 2.0, 2.0;shape-rendering:crispEdges;" transform="matrix(1,0,0,1,0,0)" clip-path="url(#testclip-1)"/><line x1="52" y1="183.6" x2="488" y2="183.6" style="stroke-width: 0.5;stroke: rgb(255,255,255);stroke-opacity: 1.0;stroke-linejoin: bevel;stroke-dasharray: 2.0, 2.0;shape-rendering:crispEdges;" transform="matrix(1,0,0,1,0,0)" clip-path="url(#testclip-1)"/><line x1="52" y1="161.9" x2="488" y2="161.9" style="stroke-width: 0.5;stroke: rgb(255,255,255);stroke-opacity: 1.0;stroke-linejoin: bevel;stroke-dasharray: 2.0, 2.0;shape-rendering:crispEdges;" transform="matrix(1,0,0,1,0,0)" clip-path="url(#testclip-1)"/><line x1="52" y1="140.2" x2="488" y2="140.2" style="stroke-width: 0.5;stroke: rgb(255,255,255);stroke-opacity: 1.0;stroke-linejoin: bevel;stroke-dasharray: 2.0, 2.0;shape-rendering:crispEdges;" transform="matrix(1,0,0,1,0,0)" clip-path="url(#testclip-1)"/><line x1="52" y1="118.5" x2="488" y2="118.5" style="stroke-width: 0.5;stroke: rgb(255,255,255);stroke-opacity: 1.0;stroke-linejoin: bevel;stroke-dasharray: 2.0, 2.0;shape-rendering:crispEdges;" transform="matrix(1,0,0,1,0,0)" clip-path="url(#testclip-1)"/><line x1="52" y1="96.8" x2="488" y2="96.8" style="stroke-width: 0.5;stroke: rgb(255,255,255);stroke-opacity: 1.0;stroke-linejoin: bevel;stroke-dasharray: 2.0, 2.0;shape-rendering:crispEdges;" transform="matrix(1,0,0,1,0,0)" clip-path="url(#testclip-1)"/><line x1="52" y1="75.1" x2="488" y2="75.1" style="stroke-width: 0.5;stroke: rgb(255,255,255);stroke-opacity: 1.0;stroke-linejoin: bevel;stroke-dasharray: 2.0, 2.0;shape-rendering:crispEdges;" transform="matrix(1,0,0,1,0,0)" clip-path="url(#testclip-1)"/><line x1="52" y1="53.4" x2="488" y2="53.4" style="stroke-width: 0.5;stroke: rgb(255,255,255);stroke-opacity: 1.0;stroke-linejoin: bevel;stroke-dasharray: 2.0, 2.0;shape-rendering:crispEdges;" transform="matrix(1,0,0,1,0,0)" clip-path="url(#testclip-1)"/><line x1="52" y1="31.7" x2="488" y2="31.7" style="stroke-width: 0.5;stroke: rgb(255,255,255);stroke-opacity: 1.0;stroke-linejoin: bevel;stroke-dasharray: 2.0, 2.0;shape-rendering:crispEdges;" transform="matrix(1,0,0,1,0,0)" clip-path="url(#testclip-1)"/><line x1="52" y1="10" x2="488" y2="10" style="stroke-width: 0.5;stroke: rgb(255,255,255);stroke-opacity: 1.0;stroke-linejoin: bevel;stroke-dasharray: 2.0, 2.0;shape-rendering:crispEdges;" transform="matrix(1,0,0,1,0,0)" clip-path="url(#testclip-1)"/><g style="fill: rgb(255,85,85); fill-opacity: 1.0; stroke: none" transform="matrix(1,0,0,1,0,0)" clip-path="url(#testclip-1)"><path d="M 270 113.5 L 275 118.5 L 270 123.5 L 265 118.5 Z "/></g><g style="stroke-width: 1.0;stroke: rgb(255,85,85);stroke-opacity: 1.0;stroke-linecap: square;shape-rendering:geometricPrecision;; fill: none" transform="matrix(1,0,0,1,0,0)" clip-path="url(#testclip-1)"><path d="M 270 113.5 L 275 118.5 L 270 123.5 L 265 118.5 Z "/></g><rect x="52" y="10" width="436" height="217" style="stroke-width: 0.5;stroke: rgb(0,0,0);stroke-opacity: 1.0;stroke-linecap: round;stroke-linejoin: round;shape-rendering:crispEdges;; fill: none" transform="matrix(1,0,0,1,0,0)" clip-path="url(#testclip-0)"/></svg></td>
-<<<<<<< HEAD
                   </tr>
-                  </tbody>
-              </table>
-            </details>
-            <details open>
-              <summary>wikidataId/Q677037</summary>
-              <table id="sampleplaces-table--5" class="datatables-table hover order-column" width="95%">
-                <thead>
-                  <tr>
-                    <th>Stat Var</th>
-                    <th>Num Observations</th>
-                    <th>Dates</th>
-                    <th>Corresponding Values</th>
-                    <th>Measurement Methods</th>
-                    <th>Units</th>
-                    <th>Scaling Factors</th>
-                    <th>Observation Periods</th>
-                    <th>Time Series Chart</th>
-                  </tr>
-                </thead>
-                <tbody>
-                  <tr>
-                    <td>CumulativeCount_MedicalTest_ConditionCOVID_19_Positive_Super_Super_Super_Super_Super_Long_Variable_Name</td>
-                    <td>2</td>
-                    <td>2020-03-02 | 2020-03-03</td>
-                    <td>1 | 1</td>
-                    <td>
-                    </td>
-                    <td>
-                    </td>
-                    <td>
-                    </td>
-                    <td>
-                    </td>
-                    <td style="max-width:none;text-align: -webkit-center;"><svg xmlns="http://www.w3.org/2000/svg" xmlns:xlink="http://www.w3.org/1999/xlink" xmlns:jfreesvg="http://www.jfree.org/jfreesvg/svg" width="500" height="250" text-rendering="auto" shape-rendering="auto">
-=======
-                </tr>
-                </tbody>
+              </tbody>
             </table>
           </details>
           <details class="place-series-details">
             <summary class="place-series-summary"><a name="places--wikidataId/Q677037" href="#places--wikidataId/Q677037">wikidataId/Q677037</a></summary>
-            <table width="95%">
+            <table id="sampleplaces-table--5" class="datatables-table hover order-column" width="95%">
               <thead>
                 <tr>
                   <th>Stat Var</th>
@@ -781,27 +586,26 @@
                 </tr>
               </thead>
               <tbody>
-                <tr>
-                  <td><a href="#places--wikidataId/Q677037--CumulativeCount_MedicalTest_ConditionCOVID_19_Positive_Super_Super_Super_Super_Super_Long_Variable_Name" name="places--wikidataId/Q677037--CumulativeCount_MedicalTest_ConditionCOVID_19_Positive_Super_Super_Super_Super_Super_Long_Variable_Name">CumulativeCount_MedicalTest_ConditionCOVID_19_Positive_Super_Super_Super_Super_Super_Long_Variable_Name</a></td>
-                  <td>2</td>
-                  <td>2020-03-02 | 2020-03-03</td>
-                  <td>1 | 1</td>
-                  <td>
-                  </td>
-                  <td>
-                  </td>
-                  <td>
-                  </td>
-                  <td>
-                  </td>
-                  <td style="max-width:none;text-align: -webkit-center;"><svg xmlns="http://www.w3.org/2000/svg" xmlns:xlink="http://www.w3.org/1999/xlink" xmlns:jfreesvg="http://www.jfree.org/jfreesvg/svg" width="500" height="250" text-rendering="auto" shape-rendering="auto">
->>>>>>> 0d826694
+                  <tr>
+                    <td><a href="#places--wikidataId/Q677037--CumulativeCount_MedicalTest_ConditionCOVID_19_Positive_Super_Super_Super_Super_Super_Long_Variable_Name" name="places--wikidataId/Q677037--CumulativeCount_MedicalTest_ConditionCOVID_19_Positive_Super_Super_Super_Super_Super_Long_Variable_Name">CumulativeCount_MedicalTest_ConditionCOVID_19_Positive_Super_Super_Super_Super_Super_Long_Variable_Name</a></td>
+                    <td>2</td>
+                    <td>2020-03-02 | 2020-03-03</td>
+                    <td>1 | 1</td>
+                    <td>
+                    </td>
+                    <td>
+                    </td>
+                    <td>
+                    </td>
+                    <td>
+                    </td>
+                    <td style="max-width:none;text-align: -webkit-center;"><svg xmlns="http://www.w3.org/2000/svg" xmlns:xlink="http://www.w3.org/1999/xlink" xmlns:jfreesvg="http://www.jfree.org/jfreesvg/svg" width="500" height="250" text-rendering="auto" shape-rendering="auto">
 <defs><clipPath id="testclip-0"><path d="M 0 0 L 500 0 L 500 250 L 0 250 L 0 0 Z "/></clipPath>
 <clipPath id="testclip-1"><path d="M 52 10 L 52 227 L 488 227 L 488 10 Z "/></clipPath>
 </defs>
 <rect x="0" y="0" width="500" height="250" style="fill: rgb(255,255,255); fill-opacity: 1.0" transform="matrix(1,0,0,1,0,0)" clip-path="url(#testclip-0)"/><rect x="52" y="10" width="436" height="217" style="fill: rgb(255,255,255); fill-opacity: 1.0" transform="matrix(1,0,0,1,0,0)" clip-path="url(#testclip-0)"/><line x1="52" y1="231" x2="488" y2="231" style="stroke-width: 0.5;stroke: rgb(128,128,128);stroke-opacity: 1.0;stroke-linecap: square;shape-rendering:crispEdges;" transform="matrix(1,0,0,1,0,0)" clip-path="url(#testclip-0)"/><g transform="matrix(1,0,0,1,0,0)"><text x="45.88" y="245.64" style="fill: rgb(64,64,64); fill-opacity: 1.0; font-family: sans-serif; font-size: 10px;" clip-path="url(#testclip-0)">00:00</text></g><line x1="60.38" y1="233" x2="60.38" y2="231" style="stroke-width: 0.5;stroke: rgb(128,128,128);stroke-opacity: 1.0;stroke-linecap: square;shape-rendering:crispEdges;" transform="matrix(1,0,0,1,0,0)" clip-path="url(#testclip-0)"/><g transform="matrix(1,0,0,1,0,0)"><text x="150.69" y="245.64" style="fill: rgb(64,64,64); fill-opacity: 1.0; font-family: sans-serif; font-size: 10px;" clip-path="url(#testclip-0)">06:00</text></g><line x1="165.19" y1="233" x2="165.19" y2="231" style="stroke-width: 0.5;stroke: rgb(128,128,128);stroke-opacity: 1.0;stroke-linecap: square;shape-rendering:crispEdges;" transform="matrix(1,0,0,1,0,0)" clip-path="url(#testclip-0)"/><g transform="matrix(1,0,0,1,0,0)"><text x="255.5" y="245.64" style="fill: rgb(64,64,64); fill-opacity: 1.0; font-family: sans-serif; font-size: 10px;" clip-path="url(#testclip-0)">12:00</text></g><line x1="270" y1="233" x2="270" y2="231" style="stroke-width: 0.5;stroke: rgb(128,128,128);stroke-opacity: 1.0;stroke-linecap: square;shape-rendering:crispEdges;" transform="matrix(1,0,0,1,0,0)" clip-path="url(#testclip-0)"/><g transform="matrix(1,0,0,1,0,0)"><text x="360.31" y="245.64" style="fill: rgb(64,64,64); fill-opacity: 1.0; font-family: sans-serif; font-size: 10px;" clip-path="url(#testclip-0)">18:00</text></g><line x1="374.81" y1="233" x2="374.81" y2="231" style="stroke-width: 0.5;stroke: rgb(128,128,128);stroke-opacity: 1.0;stroke-linecap: square;shape-rendering:crispEdges;" transform="matrix(1,0,0,1,0,0)" clip-path="url(#testclip-0)"/><g transform="matrix(1,0,0,1,0,0)"><text x="465.12" y="245.64" style="fill: rgb(64,64,64); fill-opacity: 1.0; font-family: sans-serif; font-size: 10px;" clip-path="url(#testclip-0)">00:00</text></g><line x1="479.62" y1="233" x2="479.62" y2="231" style="stroke-width: 0.5;stroke: rgb(128,128,128);stroke-opacity: 1.0;stroke-linecap: square;shape-rendering:crispEdges;" transform="matrix(1,0,0,1,0,0)" clip-path="url(#testclip-0)"/><line x1="48" y1="10" x2="48" y2="227" style="stroke-width: 0.5;stroke: rgb(128,128,128);stroke-opacity: 1.0;stroke-linecap: square;shape-rendering:crispEdges;" transform="matrix(1,0,0,1,0,0)" clip-path="url(#testclip-0)"/><g transform="matrix(1,0,0,1,0,0)"><text x="26" y="231.14" style="fill: rgb(64,64,64); fill-opacity: 1.0; font-family: sans-serif; font-size: 10px;" clip-path="url(#testclip-0)">0.0</text></g><line x1="46" y1="227" x2="48" y2="227" style="stroke-width: 0.5;stroke: rgb(128,128,128);stroke-opacity: 1.0;stroke-linecap: square;shape-rendering:crispEdges;" transform="matrix(1,0,0,1,0,0)" clip-path="url(#testclip-0)"/><g transform="matrix(1,0,0,1,0,0)"><text x="26" y="209.44" style="fill: rgb(64,64,64); fill-opacity: 1.0; font-family: sans-serif; font-size: 10px;" clip-path="url(#testclip-0)">0.2</text></g><line x1="46" y1="205.3" x2="48" y2="205.3" style="stroke-width: 0.5;stroke: rgb(128,128,128);stroke-opacity: 1.0;stroke-linecap: square;shape-rendering:crispEdges;" transform="matrix(1,0,0,1,0,0)" clip-path="url(#testclip-0)"/><g transform="matrix(1,0,0,1,0,0)"><text x="26" y="187.74" style="fill: rgb(64,64,64); fill-opacity: 1.0; font-family: sans-serif; font-size: 10px;" clip-path="url(#testclip-0)">0.4</text></g><line x1="46" y1="183.6" x2="48" y2="183.6" style="stroke-width: 0.5;stroke: rgb(128,128,128);stroke-opacity: 1.0;stroke-linecap: square;shape-rendering:crispEdges;" transform="matrix(1,0,0,1,0,0)" clip-path="url(#testclip-0)"/><g transform="matrix(1,0,0,1,0,0)"><text x="26" y="166.04" style="fill: rgb(64,64,64); fill-opacity: 1.0; font-family: sans-serif; font-size: 10px;" clip-path="url(#testclip-0)">0.6</text></g><line x1="46" y1="161.9" x2="48" y2="161.9" style="stroke-width: 0.5;stroke: rgb(128,128,128);stroke-opacity: 1.0;stroke-linecap: square;shape-rendering:crispEdges;" transform="matrix(1,0,0,1,0,0)" clip-path="url(#testclip-0)"/><g transform="matrix(1,0,0,1,0,0)"><text x="26" y="144.34" style="fill: rgb(64,64,64); fill-opacity: 1.0; font-family: sans-serif; font-size: 10px;" clip-path="url(#testclip-0)">0.8</text></g><line x1="46" y1="140.2" x2="48" y2="140.2" style="stroke-width: 0.5;stroke: rgb(128,128,128);stroke-opacity: 1.0;stroke-linecap: square;shape-rendering:crispEdges;" transform="matrix(1,0,0,1,0,0)" clip-path="url(#testclip-0)"/><g transform="matrix(1,0,0,1,0,0)"><text x="26" y="122.64" style="fill: rgb(64,64,64); fill-opacity: 1.0; font-family: sans-serif; font-size: 10px;" clip-path="url(#testclip-0)">1.0</text></g><line x1="46" y1="118.5" x2="48" y2="118.5" style="stroke-width: 0.5;stroke: rgb(128,128,128);stroke-opacity: 1.0;stroke-linecap: square;shape-rendering:crispEdges;" transform="matrix(1,0,0,1,0,0)" clip-path="url(#testclip-0)"/><g transform="matrix(1,0,0,1,0,0)"><text x="26" y="100.94" style="fill: rgb(64,64,64); fill-opacity: 1.0; font-family: sans-serif; font-size: 10px;" clip-path="url(#testclip-0)">1.2</text></g><line x1="46" y1="96.8" x2="48" y2="96.8" style="stroke-width: 0.5;stroke: rgb(128,128,128);stroke-opacity: 1.0;stroke-linecap: square;shape-rendering:crispEdges;" transform="matrix(1,0,0,1,0,0)" clip-path="url(#testclip-0)"/><g transform="matrix(1,0,0,1,0,0)"><text x="26" y="79.24" style="fill: rgb(64,64,64); fill-opacity: 1.0; font-family: sans-serif; font-size: 10px;" clip-path="url(#testclip-0)">1.4</text></g><line x1="46" y1="75.1" x2="48" y2="75.1" style="stroke-width: 0.5;stroke: rgb(128,128,128);stroke-opacity: 1.0;stroke-linecap: square;shape-rendering:crispEdges;" transform="matrix(1,0,0,1,0,0)" clip-path="url(#testclip-0)"/><g transform="matrix(1,0,0,1,0,0)"><text x="26" y="57.54" style="fill: rgb(64,64,64); fill-opacity: 1.0; font-family: sans-serif; font-size: 10px;" clip-path="url(#testclip-0)">1.6</text></g><line x1="46" y1="53.4" x2="48" y2="53.4" style="stroke-width: 0.5;stroke: rgb(128,128,128);stroke-opacity: 1.0;stroke-linecap: square;shape-rendering:crispEdges;" transform="matrix(1,0,0,1,0,0)" clip-path="url(#testclip-0)"/><g transform="matrix(1,0,0,1,0,0)"><text x="26" y="35.84" style="fill: rgb(64,64,64); fill-opacity: 1.0; font-family: sans-serif; font-size: 10px;" clip-path="url(#testclip-0)">1.8</text></g><line x1="46" y1="31.7" x2="48" y2="31.7" style="stroke-width: 0.5;stroke: rgb(128,128,128);stroke-opacity: 1.0;stroke-linecap: square;shape-rendering:crispEdges;" transform="matrix(1,0,0,1,0,0)" clip-path="url(#testclip-0)"/><g transform="matrix(1,0,0,1,0,0)"><text x="26" y="14.14" style="fill: rgb(64,64,64); fill-opacity: 1.0; font-family: sans-serif; font-size: 10px;" clip-path="url(#testclip-0)">2.0</text></g><line x1="46" y1="10" x2="48" y2="10" style="stroke-width: 0.5;stroke: rgb(128,128,128);stroke-opacity: 1.0;stroke-linecap: square;shape-rendering:crispEdges;" transform="matrix(1,0,0,1,0,0)" clip-path="url(#testclip-0)"/><line x1="60.38" y1="10" x2="60.38" y2="227" style="stroke-width: 0.5;stroke: rgb(255,255,255);stroke-opacity: 1.0;stroke-linejoin: bevel;stroke-dasharray: 2.0, 2.0;shape-rendering:crispEdges;" transform="matrix(1,0,0,1,0,0)" clip-path="url(#testclip-1)"/><line x1="165.19" y1="10" x2="165.19" y2="227" style="stroke-width: 0.5;stroke: rgb(255,255,255);stroke-opacity: 1.0;stroke-linejoin: bevel;stroke-dasharray: 2.0, 2.0;shape-rendering:crispEdges;" transform="matrix(1,0,0,1,0,0)" clip-path="url(#testclip-1)"/><line x1="270" y1="10" x2="270" y2="227" style="stroke-width: 0.5;stroke: rgb(255,255,255);stroke-opacity: 1.0;stroke-linejoin: bevel;stroke-dasharray: 2.0, 2.0;shape-rendering:crispEdges;" transform="matrix(1,0,0,1,0,0)" clip-path="url(#testclip-1)"/><line x1="374.81" y1="10" x2="374.81" y2="227" style="stroke-width: 0.5;stroke: rgb(255,255,255);stroke-opacity: 1.0;stroke-linejoin: bevel;stroke-dasharray: 2.0, 2.0;shape-rendering:crispEdges;" transform="matrix(1,0,0,1,0,0)" clip-path="url(#testclip-1)"/><line x1="479.62" y1="10" x2="479.62" y2="227" style="stroke-width: 0.5;stroke: rgb(255,255,255);stroke-opacity: 1.0;stroke-linejoin: bevel;stroke-dasharray: 2.0, 2.0;shape-rendering:crispEdges;" transform="matrix(1,0,0,1,0,0)" clip-path="url(#testclip-1)"/><line x1="52" y1="227" x2="488" y2="227" style="stroke-width: 0.5;stroke: rgb(255,255,255);stroke-opacity: 1.0;stroke-linejoin: bevel;stroke-dasharray: 2.0, 2.0;shape-rendering:crispEdges;" transform="matrix(1,0,0,1,0,0)" clip-path="url(#testclip-1)"/><line x1="52" y1="205.3" x2="488" y2="205.3" style="stroke-width: 0.5;stroke: rgb(255,255,255);stroke-opacity: 1.0;stroke-linejoin: bevel;stroke-dasharray: 2.0, 2.0;shape-rendering:crispEdges;" transform="matrix(1,0,0,1,0,0)" clip-path="url(#testclip-1)"/><line x1="52" y1="183.6" x2="488" y2="183.6" style="stroke-width: 0.5;stroke: rgb(255,255,255);stroke-opacity: 1.0;stroke-linejoin: bevel;stroke-dasharray: 2.0, 2.0;shape-rendering:crispEdges;" transform="matrix(1,0,0,1,0,0)" clip-path="url(#testclip-1)"/><line x1="52" y1="161.9" x2="488" y2="161.9" style="stroke-width: 0.5;stroke: rgb(255,255,255);stroke-opacity: 1.0;stroke-linejoin: bevel;stroke-dasharray: 2.0, 2.0;shape-rendering:crispEdges;" transform="matrix(1,0,0,1,0,0)" clip-path="url(#testclip-1)"/><line x1="52" y1="140.2" x2="488" y2="140.2" style="stroke-width: 0.5;stroke: rgb(255,255,255);stroke-opacity: 1.0;stroke-linejoin: bevel;stroke-dasharray: 2.0, 2.0;shape-rendering:crispEdges;" transform="matrix(1,0,0,1,0,0)" clip-path="url(#testclip-1)"/><line x1="52" y1="118.5" x2="488" y2="118.5" style="stroke-width: 0.5;stroke: rgb(255,255,255);stroke-opacity: 1.0;stroke-linejoin: bevel;stroke-dasharray: 2.0, 2.0;shape-rendering:crispEdges;" transform="matrix(1,0,0,1,0,0)" clip-path="url(#testclip-1)"/><line x1="52" y1="96.8" x2="488" y2="96.8" style="stroke-width: 0.5;stroke: rgb(255,255,255);stroke-opacity: 1.0;stroke-linejoin: bevel;stroke-dasharray: 2.0, 2.0;shape-rendering:crispEdges;" transform="matrix(1,0,0,1,0,0)" clip-path="url(#testclip-1)"/><line x1="52" y1="75.1" x2="488" y2="75.1" style="stroke-width: 0.5;stroke: rgb(255,255,255);stroke-opacity: 1.0;stroke-linejoin: bevel;stroke-dasharray: 2.0, 2.0;shape-rendering:crispEdges;" transform="matrix(1,0,0,1,0,0)" clip-path="url(#testclip-1)"/><line x1="52" y1="53.4" x2="488" y2="53.4" style="stroke-width: 0.5;stroke: rgb(255,255,255);stroke-opacity: 1.0;stroke-linejoin: bevel;stroke-dasharray: 2.0, 2.0;shape-rendering:crispEdges;" transform="matrix(1,0,0,1,0,0)" clip-path="url(#testclip-1)"/><line x1="52" y1="31.7" x2="488" y2="31.7" style="stroke-width: 0.5;stroke: rgb(255,255,255);stroke-opacity: 1.0;stroke-linejoin: bevel;stroke-dasharray: 2.0, 2.0;shape-rendering:crispEdges;" transform="matrix(1,0,0,1,0,0)" clip-path="url(#testclip-1)"/><line x1="52" y1="10" x2="488" y2="10" style="stroke-width: 0.5;stroke: rgb(255,255,255);stroke-opacity: 1.0;stroke-linejoin: bevel;stroke-dasharray: 2.0, 2.0;shape-rendering:crispEdges;" transform="matrix(1,0,0,1,0,0)" clip-path="url(#testclip-1)"/><line x1="60.38" y1="118.5" x2="479.62" y2="118.5" style="stroke-width: 1.0;stroke: rgb(255,85,85);stroke-opacity: 1.0;stroke-linecap: square;stroke-linejoin: bevel;shape-rendering:geometricPrecision;" transform="matrix(1,0,0,1,0,0)" clip-path="url(#testclip-1)"/><g style="fill: rgb(255,85,85); fill-opacity: 1.0; stroke: none" transform="matrix(1,0,0,1,0,0)" clip-path="url(#testclip-1)"><path d="M 60.38 113.5 L 65.38 118.5 L 60.38 123.5 L 55.38 118.5 Z "/></g><g style="stroke-width: 1.0;stroke: rgb(255,85,85);stroke-opacity: 1.0;stroke-linecap: square;shape-rendering:geometricPrecision;; fill: none" transform="matrix(1,0,0,1,0,0)" clip-path="url(#testclip-1)"><path d="M 60.38 113.5 L 65.38 118.5 L 60.38 123.5 L 55.38 118.5 Z "/></g><g style="fill: rgb(255,85,85); fill-opacity: 1.0; stroke: none" transform="matrix(1,0,0,1,0,0)" clip-path="url(#testclip-1)"><path d="M 479.62 113.5 L 484.62 118.5 L 479.62 123.5 L 474.62 118.5 Z "/></g><g style="stroke-width: 1.0;stroke: rgb(255,85,85);stroke-opacity: 1.0;stroke-linecap: square;shape-rendering:geometricPrecision;; fill: none" transform="matrix(1,0,0,1,0,0)" clip-path="url(#testclip-1)"><path d="M 479.62 113.5 L 484.62 118.5 L 479.62 123.5 L 474.62 118.5 Z "/></g><rect x="52" y="10" width="436" height="217" style="stroke-width: 0.5;stroke: rgb(0,0,0);stroke-opacity: 1.0;stroke-linecap: round;stroke-linejoin: round;shape-rendering:crispEdges;; fill: none" transform="matrix(1,0,0,1,0,0)" clip-path="url(#testclip-0)"/></svg></td>
-                </tr>
-                </tbody>
+                  </tr>
+              </tbody>
             </table>
           </details>
       </div>
