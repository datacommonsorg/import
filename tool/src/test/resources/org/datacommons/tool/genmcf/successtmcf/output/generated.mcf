--- conflicted
+++ resolved
@@ -55,10 +55,6 @@
 Node: dcid:CH-SH
 dcid: "CH-SH"
 name: "Shanghai"
-<<<<<<< HEAD
-=======
-location: 
->>>>>>> 6199f840
 typeOf: dcid:City
 
 Node: SVTest/E0/8
