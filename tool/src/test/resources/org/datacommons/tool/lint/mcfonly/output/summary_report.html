<html>
  <head>
    <title>Summary Report</title>
    <!-- required by DataTables -->
    <script src="https://ajax.googleapis.com/ajax/libs/jquery/3.6.0/jquery.min.js" type="text/javascript"></script>

    <!-- DataTables documentation: https://datatables.net/ -->
    <link rel="stylesheet" type="text/css" href="https://cdn.datatables.net/v/dt/dt-1.12.1/datatables.min.css"/>
    <script type="text/javascript" src="https://cdn.datatables.net/v/dt/dt-1.12.1/datatables.min.js"></script>
  </head>
  <body>
    <style>
      table,
      td,
      th {
        border: 1px solid black;
        border-collapse: collapse;
        padding: 5px;
      }
      td, th {
        max-width: 25rem;
        word-wrap: break-word;
        vertical-align: top;
      }
      tbody tr:hover {
        background-color: #ccc;
      }
<<<<<<< HEAD
      .datatables-table{
        border: 0;
      }
      summary {
=======
      .place-series-summary {
>>>>>>> 0d826694
        cursor: pointer;
        font-size: 1.2rem;
        font-weight: bold;
        padding-bottom: 1rem;
      }
      .place-series-details {
        padding-bottom: 1rem;
      }
      .toc-details-ul {
        list-style: none;
        padding-left: 0;
      }
      #go-to-top{
        position: fixed;
        bottom: 10px;
        right: 10px;
      }
    </style>
    <a name="top"></a>
    <div id="go-to-top">
      <a href="#top">Go to Top</a>
    </div>
    <h1>Summary Report</h1>
    <h3>Table of Contents</h3>
    <ul>
      <li><a href="#import-run-details">Import Run Details</a></li>
      <li><a href="#counters">Counters</a></li>
      <ul class="toc-details-ul">
                  <li>
            <details>
              <summary>
                <a href="#counters--LEVEL_INFO">
                  LEVEL_INFO
                </a>
              </summary>
              <ul>
                <li>
                  <a href="#counters--LEVEL_INFO--Existence_NumChecks">Existence_NumChecks</a>
                </li>
                <li>
                  <a href="#counters--LEVEL_INFO--Existence_NumDcCalls">Existence_NumDcCalls</a>
                </li>
              </ul>
            </details>
          </li>
          <li>
            <details>
              <summary>
                <a href="#counters--LEVEL_WARNING">
                  LEVEL_WARNING
                </a>
              </summary>
              <ul>
                <li>
                  <a href="#counters--LEVEL_WARNING--Existence_MissingReference_statType">Existence_MissingReference_statType</a>
                </li>
                <li>
                  <a href="#counters--LEVEL_WARNING--Sanity_MissingOrEmpty_populationType">Sanity_MissingOrEmpty_populationType</a>
                </li>
                <li>
                  <a href="#counters--LEVEL_WARNING--Sanity_ObsMissingValueProp">Sanity_ObsMissingValueProp</a>
                </li>
                <li>
                  <a href="#counters--LEVEL_WARNING--Existence_MissingReference_domainIncludes">Existence_MissingReference_domainIncludes</a>
                </li>
                <li>
                  <a href="#counters--LEVEL_WARNING--Existence_MissingReference_containedIn">Existence_MissingReference_containedIn</a>
                </li>
                <li>
                  <a href="#counters--LEVEL_WARNING--Existence_MissingReference_Property">Existence_MissingReference_Property</a>
                </li>
                <li>
                  <a href="#counters--LEVEL_WARNING--Existence_MissingReference_containedInPlace">Existence_MissingReference_containedInPlace</a>
                </li>
                <li>
                  <a href="#counters--LEVEL_WARNING--Existence_MissingReference_subClassOf">Existence_MissingReference_subClassOf</a>
                </li>
              </ul>
            </details>
          </li>
          <li>
            <details>
              <summary>
                <a href="#counters--LEVEL_ERROR">
                  LEVEL_ERROR
                </a>
              </summary>
              <ul>
                <li>
                  <a href="#counters--LEVEL_ERROR--MCF_MalformedComplexValue">MCF_MalformedComplexValue</a>
                </li>
                <li>
                  <a href="#counters--LEVEL_ERROR--Sanity_InvalidChars_location">Sanity_InvalidChars_location</a>
                </li>
                <li>
                  <a href="#counters--LEVEL_ERROR--Sanity_DifferentDcidsForSameStatVar">Sanity_DifferentDcidsForSameStatVar</a>
                </li>
                <li>
                  <a href="#counters--LEVEL_ERROR--MCF_InvalidLongitude">MCF_InvalidLongitude</a>
                </li>
                <li>
                  <a href="#counters--LEVEL_ERROR--Sanity_InvalidObsDate">Sanity_InvalidObsDate</a>
                </li>
                <li>
                  <a href="#counters--LEVEL_ERROR--Resolution_IrreplaceableLocalRef">Resolution_IrreplaceableLocalRef</a>
                </li>
                <li>
                  <a href="#counters--LEVEL_ERROR--Mutator_MissingTypeOf">Mutator_MissingTypeOf</a>
                </li>
                <li>
                  <a href="#counters--LEVEL_ERROR--MCF_MalformedComplexValueParts">MCF_MalformedComplexValueParts</a>
                </li>
                <li>
                  <a href="#counters--LEVEL_ERROR--Sanity_NonAsciiValueInSchema">Sanity_NonAsciiValueInSchema</a>
                </li>
                <li>
                  <a href="#counters--LEVEL_ERROR--Sanity_NotInitLower_labelInProperty">Sanity_NotInitLower_labelInProperty</a>
                </li>
                <li>
                  <a href="#counters--LEVEL_ERROR--Sanity_InvalidChars_domainIncludes">Sanity_InvalidChars_domainIncludes</a>
                </li>
                <li>
                  <a href="#counters--LEVEL_ERROR--Sanity_MissingOrEmpty_subClassOf">Sanity_MissingOrEmpty_subClassOf</a>
                </li>
                <li>
                  <a href="#counters--LEVEL_ERROR--MCF_QuantityRangeMalformedValues">MCF_QuantityRangeMalformedValues</a>
                </li>
                <li>
                  <a href="#counters--LEVEL_ERROR--Sanity_MissingOrEmpty_typeOf">Sanity_MissingOrEmpty_typeOf</a>
                </li>
                <li>
                  <a href="#counters--LEVEL_ERROR--MCF_MalformedColonLessLine">MCF_MalformedColonLessLine</a>
                </li>
                <li>
                  <a href="#counters--LEVEL_ERROR--Sanity_NotInitLowerPropName">Sanity_NotInitLowerPropName</a>
                </li>
                <li>
                  <a href="#counters--LEVEL_ERROR--Sanity_UnexpectedPropInProperty">Sanity_UnexpectedPropInProperty</a>
                </li>
                <li>
                  <a href="#counters--LEVEL_ERROR--Sanity_InvalidChars_typeOf">Sanity_InvalidChars_typeOf</a>
                </li>
                <li>
                  <a href="#counters--LEVEL_ERROR--Sanity_EmptySchemaValue">Sanity_EmptySchemaValue</a>
                </li>
                <li>
                  <a href="#counters--LEVEL_ERROR--MCF_QuantityMalformedValue">MCF_QuantityMalformedValue</a>
                </li>
                <li>
                  <a href="#counters--LEVEL_ERROR--Sanity_NonAsciiValueInNonText">Sanity_NonAsciiValueInNonText</a>
                </li>
                <li>
                  <a href="#counters--LEVEL_ERROR--Sanity_MissingOrEmpty_measuredProperty">Sanity_MissingOrEmpty_measuredProperty</a>
                </li>
                <li>
                  <a href="#counters--LEVEL_ERROR--Resolution_UnassignableNodeDcid">Resolution_UnassignableNodeDcid</a>
                </li>
                <li>
                  <a href="#counters--LEVEL_ERROR--Sanity_SameDcidForDifferentStatVars">Sanity_SameDcidForDifferentStatVars</a>
                </li>
                <li>
                  <a href="#counters--LEVEL_ERROR--MCF_InvalidLatitude">MCF_InvalidLatitude</a>
                </li>
                <li>
                  <a href="#counters--LEVEL_ERROR--Sanity_UnexpectedPropInClass">Sanity_UnexpectedPropInClass</a>
                </li>
                <li>
                  <a href="#counters--LEVEL_ERROR--Sanity_NotInitUpper_nameInClass">Sanity_NotInitUpper_nameInClass</a>
                </li>
                <li>
                  <a href="#counters--LEVEL_ERROR--Sanity_InvalidChars_dcid">Sanity_InvalidChars_dcid</a>
                </li>
                <li>
                  <a href="#counters--LEVEL_ERROR--Sanity_DcidNameMismatchInSchema">Sanity_DcidNameMismatchInSchema</a>
                </li>
                <li>
                  <a href="#counters--LEVEL_ERROR--Sanity_MissingOrEmpty_statType">Sanity_MissingOrEmpty_statType</a>
                </li>
                <li>
                  <a href="#counters--LEVEL_ERROR--MCF_UnexpectedProperty">MCF_UnexpectedProperty</a>
                </li>
                <li>
                  <a href="#counters--LEVEL_ERROR--Resolution_OrphanLocalReference_containedInPlace">Resolution_OrphanLocalReference_containedInPlace</a>
                </li>
                <li>
                  <a href="#counters--LEVEL_ERROR--Sanity_MultipleDcidValues">Sanity_MultipleDcidValues</a>
                </li>
                <li>
                  <a href="#counters--LEVEL_ERROR--MCF_MalformedNodeName">MCF_MalformedNodeName</a>
                </li>
                <li>
                  <a href="#counters--LEVEL_ERROR--Resolution_DcidAssignmentFailure_City">Resolution_DcidAssignmentFailure_City</a>
                </li>
                <li>
                  <a href="#counters--LEVEL_ERROR--Sanity_NonDoubleObsValue">Sanity_NonDoubleObsValue</a>
                </li>
              </ul>
            </details>
          </li>
      </ul>
      

    </ul>

    <div>
      <h2>
        <a name="import-run-details" href="#import-run-details">Import Run Details</a>
      </h2>  
      <table>
        <tr>
          <td>Existence Checks Enabled</td>
          <td>yes</td>
        </tr>
        <tr>
          <td>Resolution Mode</td>
          <td>RESOLUTION_MODE_LOCAL</td>
        </tr>
        <tr>
          <td>Num Threads</td>
          <td>1</td>
        </tr>
        <tr>
          <td>Stat Checks Enabled</td>
          <td>yes</td>
        </tr>
        <tr>
          <td>Sample Places Entered</td>
          <td></td>
        </tr>
      </table>
    </div>

    
    <div>
      <h2>
        <a name="counters" href="#counters">Counters</a>
      </h2>
      <table>
        <thead>
          <tr>
            <th>Counter Name</th>
            <th>Num Occurences</th>
          </tr>
        </thead>
            <tbody>
              <tr>
                <th colspan="2" align="left"><a href="#counters--LEVEL_INFO" name="counters--LEVEL_INFO">LEVEL_INFO</a></th>
              </tr>
                <tr>
                  <td><a href="#counters--LEVEL_INFO--Existence_NumChecks" name="counters--LEVEL_INFO--Existence_NumChecks">Existence_NumChecks</a></td>
                  <td>177</td>
                </tr>
                <tr>
                  <td><a href="#counters--LEVEL_INFO--Existence_NumDcCalls" name="counters--LEVEL_INFO--Existence_NumDcCalls">Existence_NumDcCalls</a></td>
                  <td>1</td>
                </tr>
            </tbody>
            <tbody>
              <tr>
                <th colspan="2" align="left"><a href="#counters--LEVEL_WARNING" name="counters--LEVEL_WARNING">LEVEL_WARNING</a></th>
              </tr>
                <tr>
                  <td><a href="#counters--LEVEL_WARNING--Existence_MissingReference_statType" name="counters--LEVEL_WARNING--Existence_MissingReference_statType">Existence_MissingReference_statType</a></td>
                  <td>6</td>
                </tr>
                <tr>
                  <td><a href="#counters--LEVEL_WARNING--Sanity_MissingOrEmpty_populationType" name="counters--LEVEL_WARNING--Sanity_MissingOrEmpty_populationType">Sanity_MissingOrEmpty_populationType</a></td>
                  <td>2</td>
                </tr>
                <tr>
                  <td><a href="#counters--LEVEL_WARNING--Sanity_ObsMissingValueProp" name="counters--LEVEL_WARNING--Sanity_ObsMissingValueProp">Sanity_ObsMissingValueProp</a></td>
                  <td>1</td>
                </tr>
                <tr>
                  <td><a href="#counters--LEVEL_WARNING--Existence_MissingReference_domainIncludes" name="counters--LEVEL_WARNING--Existence_MissingReference_domainIncludes">Existence_MissingReference_domainIncludes</a></td>
                  <td>1</td>
                </tr>
                <tr>
                  <td><a href="#counters--LEVEL_WARNING--Existence_MissingReference_containedIn" name="counters--LEVEL_WARNING--Existence_MissingReference_containedIn">Existence_MissingReference_containedIn</a></td>
                  <td>1</td>
                </tr>
                <tr>
                  <td><a href="#counters--LEVEL_WARNING--Existence_MissingReference_Property" name="counters--LEVEL_WARNING--Existence_MissingReference_Property">Existence_MissingReference_Property</a></td>
                  <td>4</td>
                </tr>
                <tr>
                  <td><a href="#counters--LEVEL_WARNING--Existence_MissingReference_containedInPlace" name="counters--LEVEL_WARNING--Existence_MissingReference_containedInPlace">Existence_MissingReference_containedInPlace</a></td>
                  <td>1</td>
                </tr>
                <tr>
                  <td><a href="#counters--LEVEL_WARNING--Existence_MissingReference_subClassOf" name="counters--LEVEL_WARNING--Existence_MissingReference_subClassOf">Existence_MissingReference_subClassOf</a></td>
                  <td>1</td>
                </tr>
            </tbody>
            <tbody>
              <tr>
                <th colspan="2" align="left"><a href="#counters--LEVEL_ERROR" name="counters--LEVEL_ERROR">LEVEL_ERROR</a></th>
              </tr>
                <tr>
                  <td><a href="#counters--LEVEL_ERROR--MCF_MalformedComplexValue" name="counters--LEVEL_ERROR--MCF_MalformedComplexValue">MCF_MalformedComplexValue</a></td>
                  <td>1</td>
                </tr>
                <tr>
                  <td><a href="#counters--LEVEL_ERROR--Sanity_InvalidChars_location" name="counters--LEVEL_ERROR--Sanity_InvalidChars_location">Sanity_InvalidChars_location</a></td>
                  <td>1</td>
                </tr>
                <tr>
                  <td><a href="#counters--LEVEL_ERROR--Sanity_DifferentDcidsForSameStatVar" name="counters--LEVEL_ERROR--Sanity_DifferentDcidsForSameStatVar">Sanity_DifferentDcidsForSameStatVar</a></td>
                  <td>1</td>
                </tr>
                <tr>
                  <td><a href="#counters--LEVEL_ERROR--MCF_InvalidLongitude" name="counters--LEVEL_ERROR--MCF_InvalidLongitude">MCF_InvalidLongitude</a></td>
                  <td>1</td>
                </tr>
                <tr>
                  <td><a href="#counters--LEVEL_ERROR--Sanity_InvalidObsDate" name="counters--LEVEL_ERROR--Sanity_InvalidObsDate">Sanity_InvalidObsDate</a></td>
                  <td>1</td>
                </tr>
                <tr>
                  <td><a href="#counters--LEVEL_ERROR--Resolution_IrreplaceableLocalRef" name="counters--LEVEL_ERROR--Resolution_IrreplaceableLocalRef">Resolution_IrreplaceableLocalRef</a></td>
                  <td>4</td>
                </tr>
                <tr>
                  <td><a href="#counters--LEVEL_ERROR--Mutator_MissingTypeOf" name="counters--LEVEL_ERROR--Mutator_MissingTypeOf">Mutator_MissingTypeOf</a></td>
                  <td>1</td>
                </tr>
                <tr>
                  <td><a href="#counters--LEVEL_ERROR--MCF_MalformedComplexValueParts" name="counters--LEVEL_ERROR--MCF_MalformedComplexValueParts">MCF_MalformedComplexValueParts</a></td>
                  <td>1</td>
                </tr>
                <tr>
                  <td><a href="#counters--LEVEL_ERROR--Sanity_NonAsciiValueInSchema" name="counters--LEVEL_ERROR--Sanity_NonAsciiValueInSchema">Sanity_NonAsciiValueInSchema</a></td>
                  <td>1</td>
                </tr>
                <tr>
                  <td><a href="#counters--LEVEL_ERROR--Sanity_NotInitLower_labelInProperty" name="counters--LEVEL_ERROR--Sanity_NotInitLower_labelInProperty">Sanity_NotInitLower_labelInProperty</a></td>
                  <td>1</td>
                </tr>
                <tr>
                  <td><a href="#counters--LEVEL_ERROR--Sanity_InvalidChars_domainIncludes" name="counters--LEVEL_ERROR--Sanity_InvalidChars_domainIncludes">Sanity_InvalidChars_domainIncludes</a></td>
                  <td>1</td>
                </tr>
                <tr>
                  <td><a href="#counters--LEVEL_ERROR--Sanity_MissingOrEmpty_subClassOf" name="counters--LEVEL_ERROR--Sanity_MissingOrEmpty_subClassOf">Sanity_MissingOrEmpty_subClassOf</a></td>
                  <td>1</td>
                </tr>
                <tr>
                  <td><a href="#counters--LEVEL_ERROR--MCF_QuantityRangeMalformedValues" name="counters--LEVEL_ERROR--MCF_QuantityRangeMalformedValues">MCF_QuantityRangeMalformedValues</a></td>
                  <td>3</td>
                </tr>
                <tr>
                  <td><a href="#counters--LEVEL_ERROR--Sanity_MissingOrEmpty_typeOf" name="counters--LEVEL_ERROR--Sanity_MissingOrEmpty_typeOf">Sanity_MissingOrEmpty_typeOf</a></td>
                  <td>1</td>
                </tr>
                <tr>
                  <td><a href="#counters--LEVEL_ERROR--MCF_MalformedColonLessLine" name="counters--LEVEL_ERROR--MCF_MalformedColonLessLine">MCF_MalformedColonLessLine</a></td>
                  <td>1</td>
                </tr>
                <tr>
                  <td><a href="#counters--LEVEL_ERROR--Sanity_NotInitLowerPropName" name="counters--LEVEL_ERROR--Sanity_NotInitLowerPropName">Sanity_NotInitLowerPropName</a></td>
                  <td>1</td>
                </tr>
                <tr>
                  <td><a href="#counters--LEVEL_ERROR--Sanity_UnexpectedPropInProperty" name="counters--LEVEL_ERROR--Sanity_UnexpectedPropInProperty">Sanity_UnexpectedPropInProperty</a></td>
                  <td>1</td>
                </tr>
                <tr>
                  <td><a href="#counters--LEVEL_ERROR--Sanity_InvalidChars_typeOf" name="counters--LEVEL_ERROR--Sanity_InvalidChars_typeOf">Sanity_InvalidChars_typeOf</a></td>
                  <td>1</td>
                </tr>
                <tr>
                  <td><a href="#counters--LEVEL_ERROR--Sanity_EmptySchemaValue" name="counters--LEVEL_ERROR--Sanity_EmptySchemaValue">Sanity_EmptySchemaValue</a></td>
                  <td>1</td>
                </tr>
                <tr>
                  <td><a href="#counters--LEVEL_ERROR--MCF_QuantityMalformedValue" name="counters--LEVEL_ERROR--MCF_QuantityMalformedValue">MCF_QuantityMalformedValue</a></td>
                  <td>1</td>
                </tr>
                <tr>
                  <td><a href="#counters--LEVEL_ERROR--Sanity_NonAsciiValueInNonText" name="counters--LEVEL_ERROR--Sanity_NonAsciiValueInNonText">Sanity_NonAsciiValueInNonText</a></td>
                  <td>1</td>
                </tr>
                <tr>
                  <td><a href="#counters--LEVEL_ERROR--Sanity_MissingOrEmpty_measuredProperty" name="counters--LEVEL_ERROR--Sanity_MissingOrEmpty_measuredProperty">Sanity_MissingOrEmpty_measuredProperty</a></td>
                  <td>1</td>
                </tr>
                <tr>
                  <td><a href="#counters--LEVEL_ERROR--Resolution_UnassignableNodeDcid" name="counters--LEVEL_ERROR--Resolution_UnassignableNodeDcid">Resolution_UnassignableNodeDcid</a></td>
                  <td>4</td>
                </tr>
                <tr>
                  <td><a href="#counters--LEVEL_ERROR--Sanity_SameDcidForDifferentStatVars" name="counters--LEVEL_ERROR--Sanity_SameDcidForDifferentStatVars">Sanity_SameDcidForDifferentStatVars</a></td>
                  <td>1</td>
                </tr>
                <tr>
                  <td><a href="#counters--LEVEL_ERROR--MCF_InvalidLatitude" name="counters--LEVEL_ERROR--MCF_InvalidLatitude">MCF_InvalidLatitude</a></td>
                  <td>1</td>
                </tr>
                <tr>
                  <td><a href="#counters--LEVEL_ERROR--Sanity_UnexpectedPropInClass" name="counters--LEVEL_ERROR--Sanity_UnexpectedPropInClass">Sanity_UnexpectedPropInClass</a></td>
                  <td>1</td>
                </tr>
                <tr>
                  <td><a href="#counters--LEVEL_ERROR--Sanity_NotInitUpper_nameInClass" name="counters--LEVEL_ERROR--Sanity_NotInitUpper_nameInClass">Sanity_NotInitUpper_nameInClass</a></td>
                  <td>1</td>
                </tr>
                <tr>
                  <td><a href="#counters--LEVEL_ERROR--Sanity_InvalidChars_dcid" name="counters--LEVEL_ERROR--Sanity_InvalidChars_dcid">Sanity_InvalidChars_dcid</a></td>
                  <td>1</td>
                </tr>
                <tr>
                  <td><a href="#counters--LEVEL_ERROR--Sanity_DcidNameMismatchInSchema" name="counters--LEVEL_ERROR--Sanity_DcidNameMismatchInSchema">Sanity_DcidNameMismatchInSchema</a></td>
                  <td>2</td>
                </tr>
                <tr>
                  <td><a href="#counters--LEVEL_ERROR--Sanity_MissingOrEmpty_statType" name="counters--LEVEL_ERROR--Sanity_MissingOrEmpty_statType">Sanity_MissingOrEmpty_statType</a></td>
                  <td>1</td>
                </tr>
                <tr>
                  <td><a href="#counters--LEVEL_ERROR--MCF_UnexpectedProperty" name="counters--LEVEL_ERROR--MCF_UnexpectedProperty">MCF_UnexpectedProperty</a></td>
                  <td>1</td>
                </tr>
                <tr>
                  <td><a href="#counters--LEVEL_ERROR--Resolution_OrphanLocalReference_containedInPlace" name="counters--LEVEL_ERROR--Resolution_OrphanLocalReference_containedInPlace">Resolution_OrphanLocalReference_containedInPlace</a></td>
                  <td>1</td>
                </tr>
                <tr>
                  <td><a href="#counters--LEVEL_ERROR--Sanity_MultipleDcidValues" name="counters--LEVEL_ERROR--Sanity_MultipleDcidValues">Sanity_MultipleDcidValues</a></td>
                  <td>1</td>
                </tr>
                <tr>
                  <td><a href="#counters--LEVEL_ERROR--MCF_MalformedNodeName" name="counters--LEVEL_ERROR--MCF_MalformedNodeName">MCF_MalformedNodeName</a></td>
                  <td>1</td>
                </tr>
                <tr>
                  <td><a href="#counters--LEVEL_ERROR--Resolution_DcidAssignmentFailure_City" name="counters--LEVEL_ERROR--Resolution_DcidAssignmentFailure_City">Resolution_DcidAssignmentFailure_City</a></td>
                  <td>1</td>
                </tr>
                <tr>
                  <td><a href="#counters--LEVEL_ERROR--Sanity_NonDoubleObsValue" name="counters--LEVEL_ERROR--Sanity_NonDoubleObsValue">Sanity_NonDoubleObsValue</a></td>
                  <td>1</td>
                </tr>
            </tbody>
      </table>
    </div>
    <script>
      function handle_hash_change(){
        /*
        When the hash part of the location has changed, open the <detail> tag
        closest to the anchor that is being linked to.
        */

        const new_hash = CSS.escape( // we will use the location hash in a CSS selector, so we need to escape it
          location.hash // get the hash
          .substring(1) // drop the initial `#` character
          );

        const anchor_selector = "a[name=" + new_hash +"]";
        const anchor_element = document.querySelectorAll(anchor_selector)[0];
        const parent_details_tag = anchor_element.closest("details")

        if (parent_details_tag !== null){ // if tag exists
          parent_details_tag.open = true; // open it.
        }
      }

      window.onhashchange = handle_hash_change; // dynamically react to hash changes
      document.addEventListener('DOMContentLoaded', handle_hash_change, false); // if page loaded with a location hash, also react to that.
    </script>
  </body>
  <script>
    function make_table_DataTable(id){
      // given a CSS selector for a <table> element, adds DataTable to it
      // with only sorting enabled, and with no default order column.
      
      $(id).DataTable({
        paging: false,
        searching: false,
        info: false,
        order: [] // don't apply initial ordering (which is turned on by default)
      });

      // DataTables seem to add a class "no-footer" to the tables managed by it,
      // which has no behavior effects but adds a weird 1px gray bottom-border,
      // so we remove that class after initializing the table as a DataTable.
      // reference for another post mentioning this issue:
      // https://datatables.net/forums/discussion/53837/class-no-footer-applied-to-table-despite-a-footer-is-present
      $(id).removeClass("no-footer");
    }

    $(document).ready(function () {
      const sampleplace_table_ids = [
      ]

      make_table_DataTable("#statvars-table");
      sampleplace_table_ids.forEach(( id ) => {
        make_table_DataTable(id)
      })
    });

  </script>
</html><|MERGE_RESOLUTION|>--- conflicted
+++ resolved
@@ -25,14 +25,10 @@
       tbody tr:hover {
         background-color: #ccc;
       }
-<<<<<<< HEAD
       .datatables-table{
         border: 0;
       }
-      summary {
-=======
       .place-series-summary {
->>>>>>> 0d826694
         cursor: pointer;
         font-size: 1.2rem;
         font-weight: bold;
