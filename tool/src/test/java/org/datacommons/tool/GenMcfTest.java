--- conflicted
+++ resolved
@@ -60,12 +60,8 @@
       for (File inputFile : inputFiles) {
         argsList.add(inputFile.getPath());
       }
-<<<<<<< HEAD
-      argsList.add("--resolution");
+      argsList.add("--resolution=FULL");
       argsList.add("--stat-checks");
-=======
-      argsList.add("--resolution=FULL");
->>>>>>> f384cbce
       argsList.add(
           "--output-dir=" + Paths.get(testFolder.getRoot().getPath(), directory.getName()));
       String[] args = argsList.toArray(new String[argsList.size()]);
