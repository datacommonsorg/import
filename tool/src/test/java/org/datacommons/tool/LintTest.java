--- conflicted
+++ resolved
@@ -10,14 +10,11 @@
 import org.junit.rules.TemporaryFolder;
 import picocli.CommandLine;
 
-<<<<<<< HEAD
 // To add a new test case, add a new directory in resources/org/datacommons/tool/lint. In that new
 // directory, add an input directory and an output directory. In the input directory, put the test
 // files you want to run the lint tool against. In the output directory, put a report.json file with
 // the expected report output.
-=======
 // TODO(shanth): Incorporate e2e test-cases for existence checks once this is generalized.
->>>>>>> 42ddd69f
 public class LintTest {
   @Rule public TemporaryFolder testFolder = new TemporaryFolder();
 
